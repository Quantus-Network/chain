--- conflicted
+++ resolved
@@ -22,13 +22,8 @@
 pub use weights::WeightInfo;
 
 use alloc::vec::Vec;
-<<<<<<< HEAD
-use frame_support::pallet_prelude::*;
-use frame_support::traits::tokens::{Fortitude, Restriction};
-=======
 use frame_support::traits::tokens::{Fortitude, Restriction};
 use frame_support::{pallet_prelude::*, traits::schedule::DispatchTime};
->>>>>>> 4bec8066
 use frame_system::pallet_prelude::*;
 use qp_common::scheduler::{BlockNumberOrTimestamp, DispatchTime, ScheduleNamed};
 use sp_runtime::traits::StaticLookup;
@@ -38,11 +33,7 @@
     BlockNumberOrTimestamp<BlockNumberFor<T>, <T as Config>::Moment>;
 
 /// How to delay transactions
-<<<<<<< HEAD
-/// - `Explicit`: Only delay transactions explicitly using this pallet's `schedule_transfer` extrinsic.
-=======
 /// - `Explicit`: Only delay transactions explicitly using `schedule_transfer`.
->>>>>>> 4bec8066
 /// - `Intercept`: Intercept and delay transactions at the `TransactionExtension` level.
 ///
 /// For example, for a reversible account with `DelayPolicy::Intercept`, the transaction
@@ -63,19 +54,11 @@
 
 /// Reversible account details
 #[derive(Encode, Decode, MaxEncodedLen, Clone, Default, TypeInfo, Debug, PartialEq, Eq)]
-<<<<<<< HEAD
-pub struct ReversibleAccountData<AccountId, Delay> {
-    /// The account that can reverse the transaction. `None` means the account itself.
-    pub explicit_reverser: Option<AccountId>,
-    /// The delay period for the account
-    pub delay: Delay,
-=======
 pub struct ReversibleAccountData<AccountId, BlockNumber> {
     /// The account that can reverse the transaction. `None` means the account itself.
     pub explicit_reverser: Option<AccountId>,
     /// The delay period for the account
     pub delay: BlockNumber,
->>>>>>> 4bec8066
     /// The policy for the account
     pub policy: DelayPolicy,
 }
@@ -186,11 +169,7 @@
         _,
         Blake2_128Concat,
         T::AccountId,
-<<<<<<< HEAD
-        ReversibleAccountData<T::AccountId, BlockNumberOrTimestampOf<T>>,
-=======
         ReversibleAccountData<T::AccountId, BlockNumberFor<T>>,
->>>>>>> 4bec8066
         OptionQuery,
     >;
 
@@ -220,11 +199,7 @@
         /// [who, maybe_delay: None means disabled]
         ReversibilitySet {
             who: T::AccountId,
-<<<<<<< HEAD
-            data: ReversibleAccountData<T::AccountId, BlockNumberOrTimestampOf<T>>,
-=======
             data: ReversibleAccountData<T::AccountId, BlockNumberFor<T>>,
->>>>>>> 4bec8066
         },
         /// A transaction has been intercepted and scheduled for delayed execution.
         /// [who, tx_id, execute_at_moment]
@@ -396,11 +371,7 @@
         /// Check if an account has reversibility enabled and return its delay.
         pub fn is_reversible(
             who: &T::AccountId,
-<<<<<<< HEAD
-        ) -> Option<ReversibleAccountData<T::AccountId, BlockNumberOrTimestampOf<T>>> {
-=======
         ) -> Option<ReversibleAccountData<T::AccountId, BlockNumberFor<T>>> {
->>>>>>> 4bec8066
             ReversibleAccounts::<T>::get(who)
         }
 
@@ -478,10 +449,6 @@
             amount: BalanceOf<T>,
         ) -> DispatchResult {
             let who = ensure_signed(origin)?;
-<<<<<<< HEAD
-            let ReversibleAccountData { delay, .. } =
-                Self::reversible_accounts(&who).ok_or(Error::<T>::AccountNotReversible)?;
-=======
             let ReversibleAccountData {
                 delay,
                 explicit_reverser,
@@ -494,7 +461,6 @@
                 }
                 None => {}
             };
->>>>>>> 4bec8066
 
             let transfer_call: T::RuntimeCall = pallet_balances::Call::<T>::transfer_keep_alive {
                 dest: dest.clone(),
@@ -661,22 +627,12 @@
         fn build(&self) {
             for (who, delay) in &self.initial_reversible_accounts {
                 // Basic validation, ensure delay is reasonable if needed
-<<<<<<< HEAD
-                let delay = BlockNumberOrTimestampOf::<T>::BlockNumber(*delay);
-
-                if delay >= T::MinDelayPeriod::get() {
-=======
                 if *delay >= T::MinDelayPeriod::get() {
->>>>>>> 4bec8066
                     ReversibleAccounts::<T>::insert(
                         who,
                         ReversibleAccountData {
                             explicit_reverser: None,
-<<<<<<< HEAD
-                            delay,
-=======
                             delay: *delay,
->>>>>>> 4bec8066
                             policy: DelayPolicy::Explicit,
                         },
                     );
