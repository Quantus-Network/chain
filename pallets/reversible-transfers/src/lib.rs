--- conflicted
+++ resolved
@@ -106,10 +106,7 @@
 			                 + TryInto<pallet_assets::Call<Self>>,
 		> + pallet_balances::Config<RuntimeHoldReason = <Self as Config>::RuntimeHoldReason>
 		+ pallet_assets::Config<Balance = <Self as pallet_balances::Config>::Balance>
-<<<<<<< HEAD
-=======
 		+ pallet_assets_holder::Config<RuntimeHoldReason = <Self as Config>::RuntimeHoldReason>
->>>>>>> 981ce077
 		+ pallet_recovery::Config
 	{
 		/// Scheduler for the runtime. We use the Named scheduler for cancellability.
@@ -563,15 +560,6 @@
 			let (call, _) = T::Preimages::realize::<RuntimeCallOf<T>>(&pending.call)
 				.map_err(|_| Error::<T>::CallDecodingFailed)?;
 
-<<<<<<< HEAD
-			// If this is an assets transfer, thaw the sender before dispatch
-			if let Ok(assets_call) = call.clone().try_into() {
-				if let pallet_assets::Call::transfer_keep_alive { id, .. } = assets_call {
-					let _ = pallet_assets::Pallet::<T>::thaw(
-						frame_support::dispatch::RawOrigin::Signed(Self::account_id()).into(),
-						id,
-						T::Lookup::unlookup(pending.from.clone()),
-=======
 			// If this is an assets transfer, release the held amount before dispatch
 			if let Ok(assets_call) = call.clone().try_into() {
 				if let pallet_assets::Call::transfer_keep_alive { id, .. } = assets_call {
@@ -582,7 +570,6 @@
 						&pending.from,
 						pending.amount,
 						Precision::Exact,
->>>>>>> 981ce077
 					);
 				}
 			}
@@ -763,15 +750,6 @@
 				Error::<T>::SchedulingFailed
 			})?;
 
-<<<<<<< HEAD
-			// For assets, freeze the account; for native balances, hold the funds
-			if let Some(ref id) = asset_id {
-				let _ = pallet_assets::Pallet::<T>::freeze(
-					frame_support::dispatch::RawOrigin::Signed(Self::account_id()).into(),
-					id.clone().into(),
-					T::Lookup::unlookup(from.clone()),
-				);
-=======
 			// For assets, hold the funds using assets-holder; for native balances, hold the funds
 			if let Some(ref id) = asset_id {
 				let reason = Self::asset_hold_reason();
@@ -781,7 +759,6 @@
 					&from,
 					amount,
 				)?;
->>>>>>> 981ce077
 			} else {
 				pallet_balances::Pallet::<T>::hold(
 					&HoldReason::ScheduledTransfer.into(),
@@ -843,16 +820,6 @@
 			// Cancel the scheduled task
 			T::Scheduler::cancel_named(schedule_id).map_err(|_| Error::<T>::CancellationFailed)?;
 
-<<<<<<< HEAD
-			// For assets, thaw the sender; for native balances, transfer held funds to interceptor
-			if let Ok((call, _)) = T::Preimages::peek::<RuntimeCallOf<T>>(&pending.call) {
-				if let Ok(assets_call) = call.clone().try_into() {
-					if let pallet_assets::Call::transfer_keep_alive { id, .. } = assets_call {
-						let _ = pallet_assets::Pallet::<T>::thaw(
-							frame_support::dispatch::RawOrigin::Signed(Self::account_id()).into(),
-							id,
-							T::Lookup::unlookup(pending.from.clone()),
-=======
 			// For assets, transfer held funds to interceptor via assets-holder; for native
 			// balances, transfer held funds to interceptor
 			if let Ok((call, _)) = T::Preimages::peek::<RuntimeCallOf<T>>(&pending.call) {
@@ -868,7 +835,6 @@
 							Precision::Exact,
 							Restriction::Free,
 							Fortitude::Polite,
->>>>>>> 981ce077
 						);
 					}
 				}
