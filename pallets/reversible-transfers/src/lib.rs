//! # Reversibility Core Pallet
//!
//! Provides the core logic for scheduling and cancelling reversible transactions.
//! It manages the state of accounts opting into reversibility and the pending
//! transactions associated with them. Transaction interception is handled
//! separately via a `SignedExtension`.

#![cfg_attr(not(feature = "std"), no_std)]

extern crate alloc;
pub use pallet::*;

#[cfg(test)]
mod mock;

#[cfg(test)]
mod tests;

#[cfg(feature = "runtime-benchmarks")]
mod benchmarking;
pub mod weights;
pub use weights::WeightInfo;

use alloc::vec::Vec;
use frame_support::traits::tokens::{Fortitude, Restriction};
use frame_support::{pallet_prelude::*, traits::schedule::DispatchTime};
use frame_system::pallet_prelude::*;
use sp_runtime::traits::StaticLookup;

/// How to delay transactions
/// - `Explicit`: Only delay transactions explicitly using `schedule_transfer`.
/// - `Intercept`: Intercept and delay transactions at the `TransactionExtension` level.
///
/// For example, for a reversible account with `DelayPolicy::Intercept`, the transaction
/// will be delayed even if the user doesn't explicitly call `schedule_transfer`. And for `DelayPolicy::Explicit`,
/// the transaction will be delayed only if the user explicitly calls this pallet's `schedule_transfer` extrinsic.
#[derive(Encode, Decode, MaxEncodedLen, Clone, Default, TypeInfo, Debug, PartialEq, Eq)]
pub enum DelayPolicy {
    /// Only explicitly delay transactions using `schedule_transfer` call
    #[default]
    Explicit,
    /// Intercept and delay transactions at `TransactionExtension` level. This is not UX friendly
    /// since it will return `TransactionValidityError` to the caller, but will still manage
    /// to delay the transaction.
    ///
    /// This is an opt-in feature and will not be enabled by default.
    Intercept,
}

/// Reversible account details
#[derive(Encode, Decode, MaxEncodedLen, Clone, Default, TypeInfo, Debug, PartialEq, Eq)]
pub struct ReversibleAccountData<AccountId, BlockNumber> {
    /// The account that can reverse the transaction. `None` means the account itself.
    pub explicit_reverser: Option<AccountId>,
    /// The delay period for the account
    pub delay: BlockNumber,
    /// The policy for the account
    pub policy: DelayPolicy,
}

/// Pending transfer details
#[derive(Encode, Decode, MaxEncodedLen, Clone, Default, TypeInfo, Debug, PartialEq, Eq)]
pub struct PendingTransfer<AccountId, Balance, Call> {
    /// The account that scheduled the transaction
    pub who: AccountId,
    /// The call
    pub call: Call,
    /// Amount frozen for the transaction
    pub amount: Balance,
    /// Count of this pending transaction for the account. Used to track number of identical
    /// transactions scheduled by the same account.
    pub count: u32,
}

/// Balance type
type BalanceOf<T> = <T as pallet_balances::Config>::Balance;

#[frame_support::pallet]
pub mod pallet {
    use super::*;
    use frame_support::dispatch::PostDispatchInfo;
    use frame_support::traits::fungible::MutateHold;
    use frame_support::traits::tokens::Precision;
    use frame_support::traits::{Bounded, CallerTrait, QueryPreimage, StorePreimage};
    use frame_support::{
        traits::schedule::v3::{Named, TaskName},
        PalletId,
    };
    use sp_runtime::traits::AccountIdConversion;
    use sp_runtime::traits::Hash;
    use sp_runtime::traits::{BlockNumberProvider, Dispatchable};
    use sp_runtime::Saturating;

    #[pallet::pallet]
    pub struct Pallet<T>(_);

    #[pallet::config]
    pub trait Config:
        frame_system::Config<
            RuntimeCall: From<pallet_balances::Call<Self>>
                             + From<Call<Self>>
                             + Dispatchable<PostInfo = PostDispatchInfo>,
        > + pallet_balances::Config<RuntimeHoldReason = <Self as Config>::RuntimeHoldReason>
    {
        /// The overarching runtime event type.
        type RuntimeEvent: From<Event<Self>> + IsType<<Self as frame_system::Config>::RuntimeEvent>;

        /// Scheduler for the runtime. We use the Named scheduler for cancellability.
        type Scheduler: Named<
            BlockNumberFor<Self>,
            Self::RuntimeCall,
            Self::SchedulerOrigin,
            Hasher = Self::Hashing,
        >;

        /// Scheduler origin
        type SchedulerOrigin: From<frame_system::RawOrigin<Self::AccountId>>
            + CallerTrait<Self::AccountId>
            + MaxEncodedLen;

        /// Block number provider for scheduling.
        type BlockNumberProvider: BlockNumberProvider<BlockNumber = BlockNumberFor<Self>>;

        /// Maximum pending reversible transactions allowed per account. Used for BoundedVec.
        #[pallet::constant]
        type MaxPendingPerAccount: Get<u32>;

        /// The default delay period for reversible transactions if none is specified.
        #[pallet::constant]
        type DefaultDelay: Get<BlockNumberFor<Self>>;

        /// The minimum delay period allowed for reversible transactions.
        #[pallet::constant]
        type MinDelayPeriod: Get<BlockNumberFor<Self>>;

        /// Pallet Id
        type PalletId: Get<PalletId>;

        /// The preimage provider with which we look up call hashes to get the call.
        type Preimages: QueryPreimage<H = Self::Hashing> + StorePreimage;

        /// A type representing the weights required by the dispatchables of this pallet.
        type WeightInfo: WeightInfo;

        /// Hold reason for the reversible transactions.
        type RuntimeHoldReason: From<HoldReason>;
    }

    /// Maps accounts to their chosen reversibility delay period (in milliseconds).
    /// Accounts present in this map have reversibility enabled.
    #[pallet::storage]
    #[pallet::getter(fn reversible_accounts)]
    pub type ReversibleAccounts<T: Config> = StorageMap<
        _,
        Blake2_128Concat,
        T::AccountId,
        ReversibleAccountData<T::AccountId, BlockNumberFor<T>>,
        OptionQuery,
    >;

    /// Stores the details of pending transactions scheduled for delayed execution.
    /// Keyed by the unique transaction ID.
    #[pallet::storage]
    #[pallet::getter(fn pending_dispatches)]
    pub type PendingTransfers<T: Config> = StorageMap<
        _,
        Blake2_128Concat,
        T::Hash,
        PendingTransfer<T::AccountId, BalanceOf<T>, Bounded<T::RuntimeCall, T::Hashing>>,
        OptionQuery,
    >;

    /// Indexes pending transaction IDs per account for efficient lookup and cancellation.
    /// Also enforces the maximum pending transactions limit per account.
    #[pallet::storage]
    #[pallet::getter(fn account_pending_index)]
    pub type AccountPendingIndex<T: Config> =
        StorageMap<_, Blake2_128Concat, T::AccountId, u32, ValueQuery>;

    #[pallet::event]
    #[pallet::generate_deposit(pub(super) fn deposit_event)]
    pub enum Event<T: Config> {
        /// A user has enabled or updated their reversibility settings.
        /// [who, maybe_delay: None means disabled]
        ReversibilitySet {
            who: T::AccountId,
            data: ReversibleAccountData<T::AccountId, BlockNumberFor<T>>,
        },
        /// A transaction has been intercepted and scheduled for delayed execution.
        /// [who, tx_id, execute_at_moment]
        TransactionScheduled {
            who: T::AccountId,
            tx_id: T::Hash,
            execute_at: DispatchTime<BlockNumberFor<T>>,
        },
        /// A scheduled transaction has been successfully cancelled by the owner.
        /// [who, tx_id]
        TransactionCancelled { who: T::AccountId, tx_id: T::Hash },
        /// A scheduled transaction was executed by the scheduler.
        /// [tx_id, dispatch_result]
        TransactionExecuted {
            tx_id: T::Hash,
            result: DispatchResultWithPostInfo,
        },
    }

    #[pallet::error]
    pub enum Error<T> {
        /// The account attempting to enable reversibility is already marked as reversible.
        AccountAlreadyReversible,
        /// The account attempting the action is not marked as reversible.
        AccountNotReversible,
        /// Reverser can not be the account itself, because it is redundant.
        ExplicitReverserCanNotBeSelf,
        /// The specified pending transaction ID was not found.
        PendingTxNotFound,
        /// The caller is not the original submitter of the transaction they are trying to cancel.
        NotOwner,
        /// The account has reached the maximum number of pending reversible transactions.
        TooManyPendingTransactions,
        /// The specified delay period is below the configured minimum.
        DelayTooShort,
        /// Failed to schedule the transaction execution with the scheduler pallet.
        SchedulingFailed,
        /// Failed to cancel the scheduled task with the scheduler pallet.
        CancellationFailed,
        /// Failed to decode the OpaqueCall back into a RuntimeCall.
        CallDecodingFailed,
        /// Call is invalid.
        InvalidCall,
        /// Invalid scheduler origin
        InvalidSchedulerOrigin,
        /// Reverser is invalid
        InvalidReverser,
    }

    #[pallet::call]
    impl<T: Config> Pallet<T>
    where
        T: pallet_balances::Config<RuntimeHoldReason = <T as Config>::RuntimeHoldReason>,
    {
        /// Enable reversibility for the calling account with a specified delay, or disable it.
        ///
        /// - `delay`: The time (in milliseconds) after submission before the transaction executes.
        ///   If `None`, reversibility is disabled for the account.
        ///   If `Some`, must be >= `MinDelayPeriod`.
        #[pallet::call_index(0)]
        #[pallet::weight(<T as Config>::WeightInfo::set_reversibility())]
        pub fn set_reversibility(
            origin: OriginFor<T>,
            delay: Option<BlockNumberFor<T>>,
            policy: DelayPolicy,
            reverser: Option<T::AccountId>,
        ) -> DispatchResult {
            let who = ensure_signed(origin)?;

            ensure!(
                !ReversibleAccounts::<T>::contains_key(&who),
                Error::<T>::AccountAlreadyReversible
            );
            let delay = delay.unwrap_or(T::DefaultDelay::get());

            ensure!(delay >= T::MinDelayPeriod::get(), Error::<T>::DelayTooShort);

            let reversible_account_data = ReversibleAccountData {
                explicit_reverser: reverser,
                delay,
                policy: policy.clone(),
            };

            ReversibleAccounts::<T>::insert(&who, reversible_account_data.clone());
            Self::deposit_event(Event::ReversibilitySet {
                who,
                data: reversible_account_data,
            });

            Ok(())
        }

        /// Cancel a pending reversible transaction scheduled by the caller.
        ///
        /// - `tx_id`: The unique identifier of the transaction to cancel.
        #[pallet::call_index(1)]
        #[pallet::weight(<T as Config>::WeightInfo::cancel())]
        pub fn cancel(origin: OriginFor<T>, tx_id: T::Hash) -> DispatchResult {
            let who = ensure_signed(origin)?;
            Self::cancel_transfer(&who, tx_id)
        }

        /// Called by the Scheduler to finalize the scheduled task/call
        ///
        /// - `tx_id`: The unique id of the transaction to finalize and dispatch.
        #[pallet::call_index(2)]
        #[pallet::weight(<T as Config>::WeightInfo::execute_transfer())]
        pub fn execute_transfer(
            origin: OriginFor<T>,
            tx_id: T::Hash,
        ) -> DispatchResultWithPostInfo {
            let who = ensure_signed(origin)?;

            ensure!(
                who == Self::account_id(),
                Error::<T>::InvalidSchedulerOrigin
            );

            Self::do_execute_transfer(&tx_id)
        }

        /// Schedule a transaction for delayed execution.
        #[pallet::call_index(3)]
        #[pallet::weight(<T as Config>::WeightInfo::schedule_transfer())]
        pub fn schedule_transfer(
            origin: OriginFor<T>,
            dest: <<T as frame_system::Config>::Lookup as StaticLookup>::Source,
            amount: BalanceOf<T>,
        ) -> DispatchResult {
            Self::do_schedule_transfer(origin, dest, amount)
        }
    }

    #[pallet::hooks]
    impl<T: Config> Hooks<BlockNumberFor<T>> for Pallet<T> {
        fn integrity_test() {
            assert!(
                T::MinDelayPeriod::get() > Zero::zero(),
                "`T::MinDelayPeriod` must be greater than 0"
            );
            assert!(
                T::MinDelayPeriod::get() <= T::DefaultDelay::get(),
                "`T::MinDelayPeriod` must be less or equal to `T::DefaultDelay`"
            );
        }
    }

    /// A reason for holding funds.
    #[pallet::composite_enum]
    pub enum HoldReason {
        /// Scheduled transfer amount.
        #[codec(index = 0)]
        ScheduledTransfer,
    }

    impl<T: Config> Pallet<T>
    where
        T: pallet_balances::Config<RuntimeHoldReason = <T as Config>::RuntimeHoldReason>,
    {
        /// Check if an account has reversibility enabled and return its delay.
        pub fn is_reversible(
            who: &T::AccountId,
        ) -> Option<ReversibleAccountData<T::AccountId, BlockNumberFor<T>>> {
            ReversibleAccounts::<T>::get(who)
        }

        // Pallet account as origin
        pub fn account_id() -> T::AccountId {
            T::PalletId::get().into_account_truncating()
        }

        fn do_execute_transfer(tx_id: &T::Hash) -> DispatchResultWithPostInfo {
            let pending = PendingTransfers::<T>::get(tx_id).ok_or(Error::<T>::PendingTxNotFound)?;

            // get from preimages
            let (call, _) = T::Preimages::realize::<T::RuntimeCall>(&pending.call)
                .map_err(|_| Error::<T>::CallDecodingFailed)?;

            // Release the funds
            pallet_balances::Pallet::<T>::release(
                &HoldReason::ScheduledTransfer.into(),
                &pending.who,
                pending.amount,
                Precision::Exact,
            )?;

            let post_info = call
                .dispatch(frame_support::dispatch::RawOrigin::Signed(pending.who.clone()).into());

            // Remove from account index
            AccountPendingIndex::<T>::mutate(&pending.who, |current_count| {
                // Decrement the count of pending transactions for the account.
                *current_count = current_count.saturating_sub(1);
            });

            // Remove from main storage
            if pending.count > 1 {
                // If there are more than one identical transactions, decrement the count
                PendingTransfers::<T>::insert(
                    tx_id,
                    PendingTransfer {
                        who: pending.who.clone(),
                        call: pending.call,
                        amount: pending.amount,
                        count: pending.count.saturating_sub(1),
                    },
                );
            } else {
                // Otherwise, remove the transaction from storage
                PendingTransfers::<T>::remove(tx_id);
            }

            // Emit event
            Self::deposit_event(Event::TransactionExecuted {
                tx_id: *tx_id,
                result: post_info,
            });

            post_info
        }

        /// Simply converts hash output to a `TaskName`
        pub fn make_schedule_id(tx_id: &T::Hash, nonce: u32) -> Result<TaskName, DispatchError> {
            let task_name = T::Hashing::hash_of(&(tx_id, nonce).encode())
                .clone()
                .as_ref()
                .try_into()
                .map_err(|_| Error::<T>::InvalidCall)?;

            Ok(task_name)
        }

        /// Schedules a runtime call for delayed execution.
        /// This is intended to be called by the `TransactionExtension`, NOT directly by users.
        pub fn do_schedule_transfer(
            origin: T::RuntimeOrigin,
            dest: <<T as frame_system::Config>::Lookup as StaticLookup>::Source,
            amount: BalanceOf<T>,
        ) -> DispatchResult {
            let who = ensure_signed(origin)?;
            let ReversibleAccountData {
                delay,
                explicit_reverser,
                policy: _,
            } = Self::reversible_accounts(&who).ok_or(Error::<T>::AccountNotReversible)?;

            match explicit_reverser {
                Some(reverser) => {
                    ensure!(who != reverser, Error::<T>::InvalidReverser);
                }
                None => {}
            };

            let transfer_call: T::RuntimeCall = pallet_balances::Call::<T>::transfer_keep_alive {
                dest: dest.clone(),
                value: amount,
            }
            .into();

            let tx_id = T::Hashing::hash_of(&(who.clone(), transfer_call.clone()).encode());

            // Check if the account can accommodate another pending transaction
            AccountPendingIndex::<T>::mutate(&who, |current_count| -> Result<(), DispatchError> {
                ensure!(
                    *current_count < T::MaxPendingPerAccount::get(),
                    Error::<T>::TooManyPendingTransactions
                );
                *current_count = current_count.saturating_add(1);
                Ok(())
            })?;

            let dispatch_time = DispatchTime::At(
                T::BlockNumberProvider::current_block_number().saturating_add(delay),
            );

            let call = T::Preimages::bound(transfer_call)?;

            // Store details before scheduling
            let new_pending = if let Some(pending) = PendingTransfers::<T>::get(tx_id) {
                PendingTransfer {
                    who: who.clone(),
                    call,
                    amount,
                    count: pending.count.saturating_add(1),
                }
            } else {
                PendingTransfer {
                    who: who.clone(),
                    call,
                    amount,
                    count: 1,
                }
            };
            let schedule_id = Self::make_schedule_id(&tx_id, new_pending.count)?;

            PendingTransfers::<T>::insert(tx_id, new_pending);

            let bounded_call = T::Preimages::bound(Call::<T>::execute_transfer { tx_id }.into())?;

            // Schedule the `do_execute` call
            T::Scheduler::schedule_named(
                schedule_id,
                dispatch_time,
                None,
                Default::default(),
                frame_support::dispatch::RawOrigin::Signed(Self::account_id()).into(),
                bounded_call,
            )
            .map_err(|e| {
                log::error!("Failed to schedule transaction: {:?}", e);
                Error::<T>::SchedulingFailed
            })?;

            // Hold the funds for the delay period
            pallet_balances::Pallet::<T>::hold(
                &HoldReason::ScheduledTransfer.into(),
                &who,
                amount,
            )?;

            Self::deposit_event(Event::TransactionScheduled {
                who,
                tx_id,
                execute_at: dispatch_time,
            });

            Ok(())
        }

        /// Cancels a previously scheduled transaction. Internal logic used by `cancel` extrinsic.
        fn cancel_transfer(who: &T::AccountId, tx_id: T::Hash) -> DispatchResult {
            // Retrieve owner from storage to verify ownership
            let pending =
                PendingTransfers::<T>::get(tx_id).ok_or(Error::<T>::PendingTxNotFound)?;

            let reversible_account_data = ReversibleAccounts::<T>::get(&pending.who)
                .ok_or(Error::<T>::AccountNotReversible)?;

<<<<<<< HEAD
            if let Some(explicit_reverser) = &reversible_account_data.explicit_reverser {
                // If the reverser is set, ensure the caller is the reverser
                ensure!(who == explicit_reverser, Error::<T>::InvalidReverser);
            } else {
                ensure!(&pending.who == who, Error::<T>::NotOwner);
            }

            if pending.count > 1 {
                // If there are more than one identical transactions, decrement the count
                PendingTransfers::<T>::insert(
                    &tx_id,
                    PendingTransfer {
                        who: pending.who.clone(),
                        call: pending.call,
                        amount: pending.amount,
                        count: pending.count.saturating_sub(1),
                    },
                );
            } else {
                // Otherwise, remove the transaction from storage
                PendingTransfers::<T>::remove(&tx_id);
            }
=======
            // Remove from main storage
            PendingTransfers::<T>::mutate(tx_id, |pending_opt| {
                if let Some(pending) = pending_opt {
                    if pending.count > 1 {
                        // If there are more than one identical transactions, decrement the count
                        pending.count = pending.count.saturating_sub(1);
                    } else {
                        // Otherwise, remove the transaction from storage
                        *pending_opt = None;
                    }
                }
            });
>>>>>>> 17a4cd25

            // Decrement account index
            AccountPendingIndex::<T>::mutate(&pending.who, |current_count| {
                // Decrement the count of pending transactions for the account.
                *current_count = current_count.saturating_sub(1);
            });

            let schedule_id = Self::make_schedule_id(&tx_id, pending.count)?;

            // Cancel the scheduled task
            T::Scheduler::cancel_named(schedule_id).map_err(|_| Error::<T>::CancellationFailed)?;

            if let Some(reverser) = &reversible_account_data.explicit_reverser {
                pallet_balances::Pallet::<T>::transfer_on_hold(
                    &HoldReason::ScheduledTransfer.into(),
                    &pending.who,
                    reverser,
                    pending.amount,
                    Precision::Exact,
                    Restriction::Free,
                    Fortitude::Polite,
                )?;
            } else {
                // Release the funds
                pallet_balances::Pallet::<T>::release(
                    &HoldReason::ScheduledTransfer.into(),
                    &pending.who,
                    pending.amount,
                    Precision::Exact,
                )?;
            }
            Self::deposit_event(Event::TransactionCancelled {
                who: who.clone(),
                tx_id,
            });
            Ok(())
        }
    }

    #[pallet::genesis_config]
    #[derive(frame_support::DefaultNoBound)]
    pub struct GenesisConfig<T: Config> {
        /// Configure initial reversible accounts. [AccountId, Delay]
        pub initial_reversible_accounts: Vec<(T::AccountId, BlockNumberFor<T>)>,
    }

    #[pallet::genesis_build]
    impl<T: Config> BuildGenesisConfig for GenesisConfig<T> {
        fn build(&self) {
            for (who, delay) in &self.initial_reversible_accounts {
                // Basic validation, ensure delay is reasonable if needed
                if *delay >= T::MinDelayPeriod::get() {
                    ReversibleAccounts::<T>::insert(
                        who,
                        ReversibleAccountData {
                            explicit_reverser: None,
                            delay: *delay,
                            policy: DelayPolicy::Explicit,
                        },
                    );
                } else {
                    // Optionally log a warning during genesis build
                    log::warn!(
                        "Genesis config for account {:?} has delay {:?} below MinDelayPeriod {:?}, skipping.",
                        who, delay, T::MinDelayPeriod::get()
                     );
                }
            }
        }
    }
}<|MERGE_RESOLUTION|>--- conflicted
+++ resolved
@@ -517,13 +517,11 @@
         /// Cancels a previously scheduled transaction. Internal logic used by `cancel` extrinsic.
         fn cancel_transfer(who: &T::AccountId, tx_id: T::Hash) -> DispatchResult {
             // Retrieve owner from storage to verify ownership
-            let pending =
-                PendingTransfers::<T>::get(tx_id).ok_or(Error::<T>::PendingTxNotFound)?;
+            let pending = PendingTransfers::<T>::get(tx_id).ok_or(Error::<T>::PendingTxNotFound)?;
 
             let reversible_account_data = ReversibleAccounts::<T>::get(&pending.who)
                 .ok_or(Error::<T>::AccountNotReversible)?;
 
-<<<<<<< HEAD
             if let Some(explicit_reverser) = &reversible_account_data.explicit_reverser {
                 // If the reverser is set, ensure the caller is the reverser
                 ensure!(who == explicit_reverser, Error::<T>::InvalidReverser);
@@ -546,20 +544,6 @@
                 // Otherwise, remove the transaction from storage
                 PendingTransfers::<T>::remove(&tx_id);
             }
-=======
-            // Remove from main storage
-            PendingTransfers::<T>::mutate(tx_id, |pending_opt| {
-                if let Some(pending) = pending_opt {
-                    if pending.count > 1 {
-                        // If there are more than one identical transactions, decrement the count
-                        pending.count = pending.count.saturating_sub(1);
-                    } else {
-                        // Otherwise, remove the transaction from storage
-                        *pending_opt = None;
-                    }
-                }
-            });
->>>>>>> 17a4cd25
 
             // Decrement account index
             AccountPendingIndex::<T>::mutate(&pending.who, |current_count| {
