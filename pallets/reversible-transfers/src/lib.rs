--- conflicted
+++ resolved
@@ -581,8 +581,9 @@
                 *count = count.saturating_sub(1);
             });
 
-<<<<<<< HEAD
             // This was the last instance (new_count == 0), remove completely and clean up indexes
+            PendingTransfers::<T>::remove(tx_id);
+
             PendingTransfers::<T>::remove(tx_id);
 
             // Clean up sender index
@@ -599,46 +600,6 @@
                             PendingTransfersByRecipient::<T>::mutate(&recipient, |list| {
                                 list.retain(|&x| x != tx_id);
                             });
-=======
-            // Calculate new count after removing this instance
-            let new_count = pending_transfer.count.saturating_sub(1);
-
-            if new_count > 0 {
-                // Still have remaining instances, just decrement the count
-                PendingTransfers::<T>::insert(
-                    tx_id,
-                    PendingTransfer {
-                        from: pending_transfer.from.clone(),
-                        to: pending_transfer.to.clone(),
-                        interceptor: pending_transfer.interceptor.clone(),
-                        call: pending_transfer.call.clone(),
-                        amount: pending_transfer.amount,
-                        count: new_count,
-                    },
-                );
-            } else {
-                // This was the last instance (new_count == 0), remove completely and clean up indexes
-                PendingTransfers::<T>::remove(tx_id);
-
-                // Clean up sender index
-                PendingTransfersBySender::<T>::mutate(sender, |list| {
-                    list.retain(|&x| x != tx_id);
-                });
-
-                // Extract recipient from the call and clean up recipient index efficiently
-                if let Ok((call, _)) = T::Preimages::peek::<T::RuntimeCall>(&pending_transfer.call)
-                {
-                    if let Ok(balance_call) = call.try_into() {
-                        if let pallet_balances::Call::transfer_keep_alive { dest, .. } =
-                            balance_call
-                        {
-                            if let Ok(recipient) = T::Lookup::lookup(dest) {
-                                // Clean up recipient index efficiently
-                                PendingTransfersByRecipient::<T>::mutate(&recipient, |list| {
-                                    list.retain(|&x| x != tx_id);
-                                });
-                            }
->>>>>>> 3be878b2
                         }
                     }
                 }
@@ -660,16 +621,12 @@
             }
             .into();
 
-<<<<<<< HEAD
             let tx_id = T::Hashing::hash_of(
                 &(who.clone(), transfer_call.clone(), GlobalNonce::<T>::get()).encode(),
             );
-=======
-            let tx_id = T::Hashing::hash_of(&(from.clone(), transfer_call.clone()).encode());
 
             log::debug!(target: "reversible-transfers", "Reversible transfer scheduled with delay: {:?}", delay);
             log::debug!(target: "reversible-transfers", "Reversible transfer tx_id: {:?}", tx_id);
->>>>>>> 3be878b2
 
             // Check if the account can accommodate another pending transaction
             let current_count = AccountPendingIndex::<T>::get(&from);
@@ -694,31 +651,14 @@
             let call = T::Preimages::bound(transfer_call)?;
 
             // Store details before scheduling
-<<<<<<< HEAD
+
             let new_pending = PendingTransfer {
-                who: who.clone(),
+                from: from.clone(),
+                to: recipient.clone(),
+                interceptor: interceptor.clone(),
                 call,
                 amount,
-=======
-            let new_pending = if let Some(pending) = PendingTransfers::<T>::get(tx_id) {
-                PendingTransfer {
-                    from: pending.from,
-                    to: pending.to,
-                    interceptor: pending.interceptor,
-                    call,
-                    amount,
-                    count: pending.count.saturating_add(1),
-                }
-            } else {
-                PendingTransfer {
-                    from: from.clone(),
-                    to: recipient.clone(),
-                    interceptor: interceptor.clone(),
-                    call,
-                    amount,
-                    count: 1,
-                }
->>>>>>> 3be878b2
+                count: 1,
             };
 
             let schedule_id = Self::make_schedule_id(&tx_id)?;
