//! # Reversibility Core Pallet
//!
//! Provides the core logic for scheduling and cancelling reversible transactions.
//! It manages the state of accounts opting into reversibility and the pending
//! transactions associated with them. Transaction interception is handled
//! separately via a `SignedExtension`.

#![cfg_attr(not(feature = "std"), no_std)]

extern crate alloc;
pub use pallet::*;

#[cfg(test)]
mod mock;

#[cfg(test)]
mod tests;

#[cfg(feature = "runtime-benchmarks")]
mod benchmarking;
pub mod weights;
pub use weights::WeightInfo;

use alloc::vec::Vec;
<<<<<<< HEAD
use frame_support::pallet_prelude::*;
use frame_support::traits::tokens::{Fortitude, Restriction};
=======
use frame_support::traits::tokens::{Fortitude, Restriction};
use frame_support::{pallet_prelude::*, traits::schedule::DispatchTime};
>>>>>>> 9ddd57ee
use frame_system::pallet_prelude::*;
use qp_common::scheduler::{BlockNumberOrTimestamp, DispatchTime, ScheduleNamed};
use sp_runtime::traits::StaticLookup;

/// Type alias for this config's `BlockNumberOrTimestamp`.
pub type BlockNumberOrTimestampOf<T> =
    BlockNumberOrTimestamp<BlockNumberFor<T>, <T as Config>::Moment>;

/// How to delay transactions
<<<<<<< HEAD
/// - `Explicit`: Only delay transactions explicitly using this pallet's `schedule_transfer` extrinsic.
=======
/// - `Explicit`: Only delay transactions explicitly using `schedule_transfer`.
>>>>>>> 9ddd57ee
/// - `Intercept`: Intercept and delay transactions at the `TransactionExtension` level.
///
/// For example, for a reversible account with `DelayPolicy::Intercept`, the transaction
/// will be delayed even if the user doesn't explicitly call `schedule_transfer`. And for `DelayPolicy::Explicit`,
/// the transaction will be delayed only if the user explicitly calls this pallet's `schedule_transfer` extrinsic.
#[derive(Encode, Decode, MaxEncodedLen, Clone, Default, TypeInfo, Debug, PartialEq, Eq)]
pub enum DelayPolicy {
    /// Only explicitly delay transactions using `schedule_transfer` call
    #[default]
    Explicit,
    /// Intercept and delay transactions at `TransactionExtension` level. This is not UX friendly
    /// since it will return `TransactionValidityError` to the caller, but will still manage
    /// to delay the transaction.
    ///
    /// This is an opt-in feature and will not be enabled by default.
    Intercept,
}

/// Reversible account details
#[derive(Encode, Decode, MaxEncodedLen, Clone, Default, TypeInfo, Debug, PartialEq, Eq)]
<<<<<<< HEAD
pub struct ReversibleAccountData<AccountId, Delay> {
    /// The account that can reverse the transaction. `None` means the account itself.
    pub explicit_reverser: Option<AccountId>,
    /// The delay period for the account
    pub delay: Delay,
=======
pub struct ReversibleAccountData<AccountId, BlockNumber> {
    /// The account that can reverse the transaction. `None` means the account itself.
    pub explicit_reverser: Option<AccountId>,
    /// The delay period for the account
    pub delay: BlockNumber,
>>>>>>> 9ddd57ee
    /// The policy for the account
    pub policy: DelayPolicy,
}

/// Pending transfer details
#[derive(Encode, Decode, MaxEncodedLen, Clone, Default, TypeInfo, Debug, PartialEq, Eq)]
pub struct PendingTransfer<AccountId, Balance, Call> {
    /// The account that scheduled the transaction
    pub who: AccountId,
    /// The call
    pub call: Call,
    /// Amount frozen for the transaction
    pub amount: Balance,
    /// Count of this pending transaction for the account. Used to track number of identical
    /// transactions scheduled by the same account.
    pub count: u32,
}

/// Balance type
type BalanceOf<T> = <T as pallet_balances::Config>::Balance;

#[frame_support::pallet]
pub mod pallet {
    use super::*;
    use crate::BlockNumberOrTimestampOf;
    use frame_support::dispatch::PostDispatchInfo;
    use frame_support::traits::fungible::MutateHold;
    use frame_support::traits::tokens::Precision;
    use frame_support::traits::{Bounded, CallerTrait, QueryPreimage, StorePreimage, Time};
    use frame_support::{traits::schedule::v3::TaskName, PalletId};
    use sp_runtime::traits::{AccountIdConversion, AtLeast32Bit};
    use sp_runtime::traits::{BlockNumberProvider, Dispatchable};
    use sp_runtime::traits::{Hash, Scale};
    use sp_runtime::Saturating;

    #[pallet::pallet]
    pub struct Pallet<T>(_);

    #[pallet::config]
    pub trait Config:
        frame_system::Config<
            RuntimeCall: From<pallet_balances::Call<Self>>
                             + From<Call<Self>>
                             + Dispatchable<PostInfo = PostDispatchInfo>,
        > + pallet_balances::Config<RuntimeHoldReason = <Self as Config>::RuntimeHoldReason>
    {
        /// The overarching runtime event type.
        type RuntimeEvent: From<Event<Self>> + IsType<<Self as frame_system::Config>::RuntimeEvent>;

        /// Scheduler for the runtime. We use the Named scheduler for cancellability.
        type Scheduler: ScheduleNamed<
            BlockNumberFor<Self>,
            Self::Moment,
            Self::RuntimeCall,
            Self::SchedulerOrigin,
            Hasher = Self::Hashing,
        >;

        /// Scheduler origin
        type SchedulerOrigin: From<frame_system::RawOrigin<Self::AccountId>>
            + CallerTrait<Self::AccountId>
            + MaxEncodedLen;

        /// Block number provider for scheduling.
        type BlockNumberProvider: BlockNumberProvider<BlockNumber = BlockNumberFor<Self>>;

        /// Maximum pending reversible transactions allowed per account. Used for BoundedVec.
        #[pallet::constant]
        type MaxPendingPerAccount: Get<u32>;

        /// The default delay period for reversible transactions if none is specified.
        #[pallet::constant]
        type DefaultDelay: Get<BlockNumberOrTimestampOf<Self>>;

        /// The minimum delay period allowed for reversible transactions.
        #[pallet::constant]
        type MinDelayPeriod: Get<BlockNumberOrTimestampOf<Self>>;

        /// Pallet Id
        type PalletId: Get<PalletId>;

        /// The preimage provider with which we look up call hashes to get the call.
        type Preimages: QueryPreimage<H = Self::Hashing> + StorePreimage;

        /// A type representing the weights required by the dispatchables of this pallet.
        type WeightInfo: WeightInfo;

        /// Hold reason for the reversible transactions.
        type RuntimeHoldReason: From<HoldReason>;

        /// Moment type for scheduling.
        type Moment: Saturating
            + Copy
            + Parameter
            + AtLeast32Bit
            + Scale<BlockNumberFor<Self>, Output = Self::Moment>
            + MaxEncodedLen;

        /// Time provider for scheduling.
        type TimeProvider: Time<Moment = Self::Moment>;
    }

    /// Maps accounts to their chosen reversibility delay period (in milliseconds).
    /// Accounts present in this map have reversibility enabled.
    #[pallet::storage]
    #[pallet::getter(fn reversible_accounts)]
    pub type ReversibleAccounts<T: Config> = StorageMap<
        _,
        Blake2_128Concat,
        T::AccountId,
<<<<<<< HEAD
        ReversibleAccountData<T::AccountId, BlockNumberOrTimestampOf<T>>,
=======
        ReversibleAccountData<T::AccountId, BlockNumberFor<T>>,
>>>>>>> 9ddd57ee
        OptionQuery,
    >;

    /// Stores the details of pending transactions scheduled for delayed execution.
    /// Keyed by the unique transaction ID.
    #[pallet::storage]
    #[pallet::getter(fn pending_dispatches)]
    pub type PendingTransfers<T: Config> = StorageMap<
        _,
        Blake2_128Concat,
        T::Hash,
        PendingTransfer<T::AccountId, BalanceOf<T>, Bounded<T::RuntimeCall, T::Hashing>>,
        OptionQuery,
    >;

    /// Indexes pending transaction IDs per account for efficient lookup and cancellation.
    /// Also enforces the maximum pending transactions limit per account.
    #[pallet::storage]
    #[pallet::getter(fn account_pending_index)]
    pub type AccountPendingIndex<T: Config> =
        StorageMap<_, Blake2_128Concat, T::AccountId, u32, ValueQuery>;

    #[pallet::event]
    #[pallet::generate_deposit(pub(super) fn deposit_event)]
    pub enum Event<T: Config> {
        /// A user has enabled or updated their reversibility settings.
        /// [who, maybe_delay: None means disabled]
        ReversibilitySet {
            who: T::AccountId,
<<<<<<< HEAD
            data: ReversibleAccountData<T::AccountId, BlockNumberOrTimestampOf<T>>,
=======
            data: ReversibleAccountData<T::AccountId, BlockNumberFor<T>>,
>>>>>>> 9ddd57ee
        },
        /// A transaction has been intercepted and scheduled for delayed execution.
        /// [who, tx_id, execute_at_moment]
        TransactionScheduled {
            who: T::AccountId,
            tx_id: T::Hash,
            execute_at: DispatchTime<BlockNumberFor<T>, T::Moment>,
        },
        /// A scheduled transaction has been successfully cancelled by the owner.
        /// [who, tx_id]
        TransactionCancelled { who: T::AccountId, tx_id: T::Hash },
        /// A scheduled transaction was executed by the scheduler.
        /// [tx_id, dispatch_result]
        TransactionExecuted {
            tx_id: T::Hash,
            result: DispatchResultWithPostInfo,
        },
    }

    #[pallet::error]
    pub enum Error<T> {
        /// The account attempting to enable reversibility is already marked as reversible.
        AccountAlreadyReversible,
        /// The account attempting the action is not marked as reversible.
        AccountNotReversible,
        /// Reverser can not be the account itself, because it is redundant.
        ExplicitReverserCanNotBeSelf,
        /// The specified pending transaction ID was not found.
        PendingTxNotFound,
        /// The caller is not the original submitter of the transaction they are trying to cancel.
        NotOwner,
        /// The account has reached the maximum number of pending reversible transactions.
        TooManyPendingTransactions,
        /// The specified delay period is below the configured minimum.
        DelayTooShort,
        /// Failed to schedule the transaction execution with the scheduler pallet.
        SchedulingFailed,
        /// Failed to cancel the scheduled task with the scheduler pallet.
        CancellationFailed,
        /// Failed to decode the OpaqueCall back into a RuntimeCall.
        CallDecodingFailed,
        /// Call is invalid.
        InvalidCall,
        /// Invalid scheduler origin
        InvalidSchedulerOrigin,
        /// Reverser is invalid
        InvalidReverser,
    }

    #[pallet::call]
    impl<T: Config> Pallet<T>
    where
        T: pallet_balances::Config<RuntimeHoldReason = <T as Config>::RuntimeHoldReason>,
    {
        /// Enable reversibility for the calling account with a specified delay, or disable it.
        ///
        /// - `delay`: The time (in milliseconds) after submission before the transaction executes.
        ///   If `None`, reversibility is disabled for the account.
        ///   If `Some`, must be >= `MinDelayPeriod`.
        #[pallet::call_index(0)]
        #[pallet::weight(<T as Config>::WeightInfo::set_reversibility())]
        pub fn set_reversibility(
            origin: OriginFor<T>,
            delay: Option<BlockNumberOrTimestampOf<T>>,
            policy: DelayPolicy,
            reverser: Option<T::AccountId>,
        ) -> DispatchResult {
            let who = ensure_signed(origin)?;

            ensure!(
                !ReversibleAccounts::<T>::contains_key(&who),
                Error::<T>::AccountAlreadyReversible
            );
            ensure!(
                reverser != Some(who.clone()),
                Error::<T>::ExplicitReverserCanNotBeSelf
            );

            let delay = delay.unwrap_or(T::DefaultDelay::get());

            ensure!(delay >= T::MinDelayPeriod::get(), Error::<T>::DelayTooShort);

            let reversible_account_data = ReversibleAccountData {
                explicit_reverser: reverser,
                delay,
                policy: policy.clone(),
            };

            ReversibleAccounts::<T>::insert(&who, reversible_account_data.clone());
            Self::deposit_event(Event::ReversibilitySet {
                who,
                data: reversible_account_data,
            });

            Ok(())
        }

        /// Cancel a pending reversible transaction scheduled by the caller.
        ///
        /// - `tx_id`: The unique identifier of the transaction to cancel.
        #[pallet::call_index(1)]
        #[pallet::weight(<T as Config>::WeightInfo::cancel())]
        pub fn cancel(origin: OriginFor<T>, tx_id: T::Hash) -> DispatchResult {
            let who = ensure_signed(origin)?;
            Self::cancel_transfer(&who, tx_id)
        }

        /// Called by the Scheduler to finalize the scheduled task/call
        ///
        /// - `tx_id`: The unique id of the transaction to finalize and dispatch.
        #[pallet::call_index(2)]
        #[pallet::weight(<T as Config>::WeightInfo::execute_transfer())]
        pub fn execute_transfer(
            origin: OriginFor<T>,
            tx_id: T::Hash,
        ) -> DispatchResultWithPostInfo {
            let who = ensure_signed(origin)?;

            ensure!(
                who == Self::account_id(),
                Error::<T>::InvalidSchedulerOrigin
            );

            Self::do_execute_transfer(&tx_id)
        }

        /// Schedule a transaction for delayed execution.
        #[pallet::call_index(3)]
        #[pallet::weight(<T as Config>::WeightInfo::schedule_transfer())]
        pub fn schedule_transfer(
            origin: OriginFor<T>,
            dest: <<T as frame_system::Config>::Lookup as StaticLookup>::Source,
            amount: BalanceOf<T>,
        ) -> DispatchResult {
            Self::do_schedule_transfer(origin, dest, amount)
        }
    }

    #[pallet::hooks]
    impl<T: Config> Hooks<BlockNumberFor<T>> for Pallet<T> {
        fn integrity_test() {
            assert!(
                !T::MinDelayPeriod::get().is_zero(),
                "`T::MinDelayPeriod` must be greater than 0"
            );
            assert!(
                T::MinDelayPeriod::get() <= T::DefaultDelay::get(),
                "`T::MinDelayPeriod` must be less or equal to `T::DefaultDelay`"
            );
        }
    }

    /// A reason for holding funds.
    #[pallet::composite_enum]
    pub enum HoldReason {
        /// Scheduled transfer amount.
        #[codec(index = 0)]
        ScheduledTransfer,
    }

    impl<T: Config> Pallet<T>
    where
        T: pallet_balances::Config<RuntimeHoldReason = <T as Config>::RuntimeHoldReason>,
    {
        /// Check if an account has reversibility enabled and return its delay.
        pub fn is_reversible(
            who: &T::AccountId,
<<<<<<< HEAD
        ) -> Option<ReversibleAccountData<T::AccountId, BlockNumberOrTimestampOf<T>>> {
=======
        ) -> Option<ReversibleAccountData<T::AccountId, BlockNumberFor<T>>> {
>>>>>>> 9ddd57ee
            ReversibleAccounts::<T>::get(who)
        }

        // Pallet account as origin
        pub fn account_id() -> T::AccountId {
            T::PalletId::get().into_account_truncating()
        }

        fn do_execute_transfer(tx_id: &T::Hash) -> DispatchResultWithPostInfo {
            let pending = PendingTransfers::<T>::get(tx_id).ok_or(Error::<T>::PendingTxNotFound)?;

            // get from preimages
            let (call, _) = T::Preimages::realize::<T::RuntimeCall>(&pending.call)
                .map_err(|_| Error::<T>::CallDecodingFailed)?;

            // Release the funds
            pallet_balances::Pallet::<T>::release(
                &HoldReason::ScheduledTransfer.into(),
                &pending.who,
                pending.amount,
                Precision::Exact,
            )?;

            let post_info = call
                .dispatch(frame_support::dispatch::RawOrigin::Signed(pending.who.clone()).into());

            // Remove from account index
            AccountPendingIndex::<T>::mutate(&pending.who, |current_count| {
                // Decrement the count of pending transactions for the account.
                *current_count = current_count.saturating_sub(1);
            });

            // Remove from main storage
            if pending.count > 1 {
                // If there are more than one identical transactions, decrement the count
                PendingTransfers::<T>::insert(
                    tx_id,
                    PendingTransfer {
                        who: pending.who.clone(),
                        call: pending.call,
                        amount: pending.amount,
                        count: pending.count.saturating_sub(1),
                    },
                );
            } else {
                // Otherwise, remove the transaction from storage
                PendingTransfers::<T>::remove(tx_id);
            }

            // Emit event
            Self::deposit_event(Event::TransactionExecuted {
                tx_id: *tx_id,
                result: post_info,
            });

            post_info
        }

        /// Simply converts hash output to a `TaskName`
        pub fn make_schedule_id(tx_id: &T::Hash, nonce: u32) -> Result<TaskName, DispatchError> {
            let task_name = T::Hashing::hash_of(&(tx_id, nonce).encode())
                .clone()
                .as_ref()
                .try_into()
                .map_err(|_| Error::<T>::InvalidCall)?;

            Ok(task_name)
        }

        /// Schedules a runtime call for delayed execution.
        /// This is intended to be called by the `TransactionExtension`, NOT directly by users.
        pub fn do_schedule_transfer(
            origin: T::RuntimeOrigin,
            dest: <<T as frame_system::Config>::Lookup as StaticLookup>::Source,
            amount: BalanceOf<T>,
        ) -> DispatchResult {
            let who = ensure_signed(origin)?;
<<<<<<< HEAD
            let ReversibleAccountData { delay, .. } =
                Self::reversible_accounts(&who).ok_or(Error::<T>::AccountNotReversible)?;
=======
            let ReversibleAccountData {
                delay,
                explicit_reverser,
                policy: _,
            } = Self::reversible_accounts(&who).ok_or(Error::<T>::AccountNotReversible)?;

            match explicit_reverser {
                Some(reverser) => {
                    ensure!(who != reverser, Error::<T>::InvalidReverser);
                }
                None => {}
            };
>>>>>>> 9ddd57ee

            let transfer_call: T::RuntimeCall = pallet_balances::Call::<T>::transfer_keep_alive {
                dest: dest.clone(),
                value: amount,
            }
            .into();

            let tx_id = T::Hashing::hash_of(&(who.clone(), transfer_call.clone()).encode());

            // Check if the account can accommodate another pending transaction
            AccountPendingIndex::<T>::mutate(&who, |current_count| -> Result<(), DispatchError> {
                ensure!(
                    *current_count < T::MaxPendingPerAccount::get(),
                    Error::<T>::TooManyPendingTransactions
                );
                *current_count = current_count.saturating_add(1);
                Ok(())
            })?;

            let dispatch_time = match delay {
                BlockNumberOrTimestamp::BlockNumber(blocks) => DispatchTime::At(
                    T::BlockNumberProvider::current_block_number().saturating_add(blocks),
                ),
                BlockNumberOrTimestamp::Timestamp(millis) => {
                    DispatchTime::After(BlockNumberOrTimestamp::Timestamp(
                        T::TimeProvider::now().saturating_add(millis),
                    ))
                }
            };

            let call = T::Preimages::bound(transfer_call)?;

            // Store details before scheduling
            let new_pending = if let Some(pending) = PendingTransfers::<T>::get(tx_id) {
                PendingTransfer {
                    who: who.clone(),
                    call,
                    amount,
                    count: pending.count.saturating_add(1),
                }
            } else {
                PendingTransfer {
                    who: who.clone(),
                    call,
                    amount,
                    count: 1,
                }
            };
            let schedule_id = Self::make_schedule_id(&tx_id, new_pending.count)?;

            PendingTransfers::<T>::insert(tx_id, new_pending);

            let bounded_call = T::Preimages::bound(Call::<T>::execute_transfer { tx_id }.into())?;

            // Schedule the `do_execute` call
            T::Scheduler::schedule_named(
                schedule_id,
                dispatch_time,
                None,
                Default::default(),
                frame_support::dispatch::RawOrigin::Signed(Self::account_id()).into(),
                bounded_call,
            )
            .map_err(|e| {
                log::error!("Failed to schedule transaction: {:?}", e);
                Error::<T>::SchedulingFailed
            })?;

            // Hold the funds for the delay period
            pallet_balances::Pallet::<T>::hold(
                &HoldReason::ScheduledTransfer.into(),
                &who,
                amount,
            )?;

            Self::deposit_event(Event::TransactionScheduled {
                who,
                tx_id,
                execute_at: dispatch_time,
            });

            Ok(())
        }

        /// Cancels a previously scheduled transaction. Internal logic used by `cancel` extrinsic.
        fn cancel_transfer(who: &T::AccountId, tx_id: T::Hash) -> DispatchResult {
            // Retrieve owner from storage to verify ownership
            let pending = PendingTransfers::<T>::get(tx_id).ok_or(Error::<T>::PendingTxNotFound)?;

            let reversible_account_data = ReversibleAccounts::<T>::get(&pending.who)
                .ok_or(Error::<T>::AccountNotReversible)?;

            if let Some(explicit_reverser) = &reversible_account_data.explicit_reverser {
                // If the reverser is set, ensure the caller is the reverser
                ensure!(who == explicit_reverser, Error::<T>::InvalidReverser);
            } else {
                ensure!(&pending.who == who, Error::<T>::NotOwner);
            }

            if pending.count > 1 {
                // If there are more than one identical transactions, decrement the count
                PendingTransfers::<T>::insert(
                    &tx_id,
                    PendingTransfer {
                        who: pending.who.clone(),
                        call: pending.call,
                        amount: pending.amount,
                        count: pending.count.saturating_sub(1),
                    },
                );
            } else {
                // Otherwise, remove the transaction from storage
                PendingTransfers::<T>::remove(&tx_id);
            }

            // Decrement account index
            AccountPendingIndex::<T>::mutate(&pending.who, |current_count| {
                // Decrement the count of pending transactions for the account.
                *current_count = current_count.saturating_sub(1);
            });

            let schedule_id = Self::make_schedule_id(&tx_id, pending.count)?;

            // Cancel the scheduled task
            T::Scheduler::cancel_named(schedule_id).map_err(|_| Error::<T>::CancellationFailed)?;

            if let Some(reverser) = &reversible_account_data.explicit_reverser {
                pallet_balances::Pallet::<T>::transfer_on_hold(
                    &HoldReason::ScheduledTransfer.into(),
                    &pending.who,
                    reverser,
                    pending.amount,
                    Precision::Exact,
                    Restriction::Free,
                    Fortitude::Polite,
                )?;
            } else {
                // Release the funds
                pallet_balances::Pallet::<T>::release(
                    &HoldReason::ScheduledTransfer.into(),
                    &pending.who,
                    pending.amount,
                    Precision::Exact,
                )?;
            }
            Self::deposit_event(Event::TransactionCancelled {
                who: who.clone(),
                tx_id,
            });
            Ok(())
        }
    }

    #[pallet::genesis_config]
    #[derive(frame_support::DefaultNoBound)]
    pub struct GenesisConfig<T: Config> {
        /// Configure initial reversible accounts. [AccountId, Delay]
        /// NOTE: using `(bool, BlockNumberFor<T>)` where `bool` indicates if the delay is in block numbers
        pub initial_reversible_accounts: Vec<(T::AccountId, BlockNumberFor<T>)>,
    }

    #[pallet::genesis_build]
    impl<T: Config> BuildGenesisConfig for GenesisConfig<T> {
        fn build(&self) {
            for (who, delay) in &self.initial_reversible_accounts {
                // Basic validation, ensure delay is reasonable if needed
<<<<<<< HEAD
                let delay = BlockNumberOrTimestampOf::<T>::BlockNumber(*delay);

                if delay >= T::MinDelayPeriod::get() {
=======
                if *delay >= T::MinDelayPeriod::get() {
>>>>>>> 9ddd57ee
                    ReversibleAccounts::<T>::insert(
                        who,
                        ReversibleAccountData {
                            explicit_reverser: None,
<<<<<<< HEAD
                            delay,
=======
                            delay: *delay,
>>>>>>> 9ddd57ee
                            policy: DelayPolicy::Explicit,
                        },
                    );
                } else {
                    // Optionally log a warning during genesis build
                    log::warn!(
                        "Genesis config for account {:?} has delay {:?} below MinDelayPeriod {:?}, skipping.",
                        who, delay, T::MinDelayPeriod::get()
                     );
                }
            }
        }
    }
}<|MERGE_RESOLUTION|>--- conflicted
+++ resolved
@@ -22,13 +22,8 @@
 pub use weights::WeightInfo;
 
 use alloc::vec::Vec;
-<<<<<<< HEAD
 use frame_support::pallet_prelude::*;
 use frame_support::traits::tokens::{Fortitude, Restriction};
-=======
-use frame_support::traits::tokens::{Fortitude, Restriction};
-use frame_support::{pallet_prelude::*, traits::schedule::DispatchTime};
->>>>>>> 9ddd57ee
 use frame_system::pallet_prelude::*;
 use qp_common::scheduler::{BlockNumberOrTimestamp, DispatchTime, ScheduleNamed};
 use sp_runtime::traits::StaticLookup;
@@ -38,11 +33,7 @@
     BlockNumberOrTimestamp<BlockNumberFor<T>, <T as Config>::Moment>;
 
 /// How to delay transactions
-<<<<<<< HEAD
 /// - `Explicit`: Only delay transactions explicitly using this pallet's `schedule_transfer` extrinsic.
-=======
-/// - `Explicit`: Only delay transactions explicitly using `schedule_transfer`.
->>>>>>> 9ddd57ee
 /// - `Intercept`: Intercept and delay transactions at the `TransactionExtension` level.
 ///
 /// For example, for a reversible account with `DelayPolicy::Intercept`, the transaction
@@ -63,19 +54,11 @@
 
 /// Reversible account details
 #[derive(Encode, Decode, MaxEncodedLen, Clone, Default, TypeInfo, Debug, PartialEq, Eq)]
-<<<<<<< HEAD
 pub struct ReversibleAccountData<AccountId, Delay> {
     /// The account that can reverse the transaction. `None` means the account itself.
     pub explicit_reverser: Option<AccountId>,
     /// The delay period for the account
     pub delay: Delay,
-=======
-pub struct ReversibleAccountData<AccountId, BlockNumber> {
-    /// The account that can reverse the transaction. `None` means the account itself.
-    pub explicit_reverser: Option<AccountId>,
-    /// The delay period for the account
-    pub delay: BlockNumber,
->>>>>>> 9ddd57ee
     /// The policy for the account
     pub policy: DelayPolicy,
 }
@@ -186,11 +169,7 @@
         _,
         Blake2_128Concat,
         T::AccountId,
-<<<<<<< HEAD
         ReversibleAccountData<T::AccountId, BlockNumberOrTimestampOf<T>>,
-=======
-        ReversibleAccountData<T::AccountId, BlockNumberFor<T>>,
->>>>>>> 9ddd57ee
         OptionQuery,
     >;
 
@@ -220,11 +199,7 @@
         /// [who, maybe_delay: None means disabled]
         ReversibilitySet {
             who: T::AccountId,
-<<<<<<< HEAD
             data: ReversibleAccountData<T::AccountId, BlockNumberOrTimestampOf<T>>,
-=======
-            data: ReversibleAccountData<T::AccountId, BlockNumberFor<T>>,
->>>>>>> 9ddd57ee
         },
         /// A transaction has been intercepted and scheduled for delayed execution.
         /// [who, tx_id, execute_at_moment]
@@ -298,11 +273,6 @@
                 !ReversibleAccounts::<T>::contains_key(&who),
                 Error::<T>::AccountAlreadyReversible
             );
-            ensure!(
-                reverser != Some(who.clone()),
-                Error::<T>::ExplicitReverserCanNotBeSelf
-            );
-
             let delay = delay.unwrap_or(T::DefaultDelay::get());
 
             ensure!(delay >= T::MinDelayPeriod::get(), Error::<T>::DelayTooShort);
@@ -392,11 +362,7 @@
         /// Check if an account has reversibility enabled and return its delay.
         pub fn is_reversible(
             who: &T::AccountId,
-<<<<<<< HEAD
         ) -> Option<ReversibleAccountData<T::AccountId, BlockNumberOrTimestampOf<T>>> {
-=======
-        ) -> Option<ReversibleAccountData<T::AccountId, BlockNumberFor<T>>> {
->>>>>>> 9ddd57ee
             ReversibleAccounts::<T>::get(who)
         }
 
@@ -474,23 +440,8 @@
             amount: BalanceOf<T>,
         ) -> DispatchResult {
             let who = ensure_signed(origin)?;
-<<<<<<< HEAD
             let ReversibleAccountData { delay, .. } =
                 Self::reversible_accounts(&who).ok_or(Error::<T>::AccountNotReversible)?;
-=======
-            let ReversibleAccountData {
-                delay,
-                explicit_reverser,
-                policy: _,
-            } = Self::reversible_accounts(&who).ok_or(Error::<T>::AccountNotReversible)?;
-
-            match explicit_reverser {
-                Some(reverser) => {
-                    ensure!(who != reverser, Error::<T>::InvalidReverser);
-                }
-                None => {}
-            };
->>>>>>> 9ddd57ee
 
             let transfer_call: T::RuntimeCall = pallet_balances::Call::<T>::transfer_keep_alive {
                 dest: dest.clone(),
@@ -657,22 +608,14 @@
         fn build(&self) {
             for (who, delay) in &self.initial_reversible_accounts {
                 // Basic validation, ensure delay is reasonable if needed
-<<<<<<< HEAD
                 let delay = BlockNumberOrTimestampOf::<T>::BlockNumber(*delay);
 
                 if delay >= T::MinDelayPeriod::get() {
-=======
-                if *delay >= T::MinDelayPeriod::get() {
->>>>>>> 9ddd57ee
                     ReversibleAccounts::<T>::insert(
                         who,
                         ReversibleAccountData {
                             explicit_reverser: None,
-<<<<<<< HEAD
                             delay,
-=======
-                            delay: *delay,
->>>>>>> 9ddd57ee
                             policy: DelayPolicy::Explicit,
                         },
                     );
