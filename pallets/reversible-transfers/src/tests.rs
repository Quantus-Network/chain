#![cfg(test)]

use super::*; // Import items from parent module (lib.rs)
use crate::mock::*; // Import mock runtime and types
use frame_support::traits::fungible::InspectHold;
use frame_support::traits::{StorePreimage, Time};
use frame_support::{assert_err, assert_ok};
use pallet_scheduler::Agenda;
use qp_scheduler::BlockNumberOrTimestamp;
use sp_core::H256;
use sp_runtime::traits::{BadOrigin, BlakeTwo256, Hash};

// Helper function to create a transfer call
fn transfer_call(dest: AccountId, amount: Balance) -> RuntimeCall {
    RuntimeCall::Balances(pallet_balances::Call::transfer_keep_alive {
        dest,
        value: amount,
    })
}

// Helper function to calculate TxId (matching the logic in schedule_transfer)
fn calculate_tx_id<T: Config>(who: AccountId, call: &RuntimeCall) -> H256 {
    let global_nonce = GlobalNonce::<T>::get();
    BlakeTwo256::hash_of(&(who, call, global_nonce).encode())
}

// Helper to run to the next block
fn run_to_block(n: u64) {
    while System::block_number() < n {
        // Finalize previous block
        Scheduler::on_finalize(System::block_number());
        System::finalize();
        // Set next block number
        System::set_block_number(System::block_number() + 1);
        // Initialize next block
        System::on_initialize(System::block_number());
        Scheduler::on_initialize(System::block_number());
    }
}

#[test]
fn set_high_security_works() {
    new_test_ext().execute_with(|| {
        System::set_block_number(1);
        let genesis_user = 1;

        // Check initial state
        assert_eq!(
            ReversibleTransfers::is_high_security(&genesis_user),
            Some(HighSecurityAccountData {
                delay: BlockNumberOrTimestampOf::<Test>::BlockNumber(10),
                interceptor: 2,
                recoverer: 3,
            })
        );

        // Set the delay
        let another_user = 4;
        let interceptor = 5;
        let recoverer = 6;
        let delay = BlockNumberOrTimestampOf::<Test>::BlockNumber(5);
        assert_ok!(ReversibleTransfers::set_high_security(
            RuntimeOrigin::signed(another_user),
            delay,
            interceptor,
            recoverer,
        ));
        assert_eq!(
            ReversibleTransfers::is_high_security(&another_user),
            Some(HighSecurityAccountData {
                delay,
                interceptor,
                recoverer,
            })
        );
        System::assert_last_event(
            Event::HighSecuritySet {
                who: another_user,
                interceptor,
                recoverer,
                delay,
            }
            .into(),
        );

        // Calling this again should err
        assert_err!(
            ReversibleTransfers::set_high_security(
                RuntimeOrigin::signed(another_user),
                delay,
                interceptor,
                recoverer,
            ),
            Error::<Test>::AccountAlreadyHighSecurity
        );

        // Use default delay
        let default_user = 7;
        let default_interceptor = 8;
        let default_recoverer = 9;
        assert_ok!(ReversibleTransfers::set_high_security(
            RuntimeOrigin::signed(default_user),
            DefaultDelay::get(),
            default_interceptor,
            default_recoverer,
        ));
        assert_eq!(
            ReversibleTransfers::is_high_security(&default_user),
            Some(HighSecurityAccountData {
                delay: DefaultDelay::get(),
                interceptor: default_interceptor,
                recoverer: default_recoverer,
            })
        );
        System::assert_last_event(
            Event::HighSecuritySet {
                who: default_user,
                interceptor: default_interceptor,
                recoverer: default_recoverer,
                delay: DefaultDelay::get(),
            }
            .into(),
        );

        // Too short delay
        let _short_delay: BlockNumberOrTimestampOf<Test> =
            BlockNumberOrTimestamp::BlockNumber(MinDelayPeriodBlocks::get() - 1);

        let new_user = 10;
        let new_interceptor = 11;
        let new_recoverer = 12;
        let short_delay = BlockNumberOrTimestampOf::<Test>::BlockNumber(1);
        assert_err!(
            ReversibleTransfers::set_high_security(
                RuntimeOrigin::signed(new_user),
                short_delay,
                new_interceptor,
                new_recoverer,
            ),
            Error::<Test>::DelayTooShort
        );

        // Explicit reverse can not be self
        assert_err!(
            ReversibleTransfers::set_high_security(
                RuntimeOrigin::signed(new_user),
                delay,
                new_user,
                new_recoverer,
            ),
            Error::<Test>::InterceptorCannotBeSelf
        );

        // Test recoverer cannot be self
        assert_err!(
            ReversibleTransfers::set_high_security(
                RuntimeOrigin::signed(new_user),
                delay,
                new_interceptor,
                new_user,
            ),
            Error::<Test>::RecovererCannotBeSelf
        );

        assert_eq!(ReversibleTransfers::is_high_security(&new_user), None);

        // Use explicit reverser
        let reversible_account = 6;
        let interceptor = 7;
        let recoverer = 8;
        assert_ok!(ReversibleTransfers::set_high_security(
            RuntimeOrigin::signed(reversible_account),
            delay,
            interceptor,
            recoverer,
        ));
        assert_eq!(
            ReversibleTransfers::is_high_security(&reversible_account),
            Some(HighSecurityAccountData {
                delay,
                interceptor,
                recoverer,
            })
        );
    });
}

#[test]
fn set_reversibility_with_timestamp_delay_works() {
    new_test_ext().execute_with(|| {
        System::set_block_number(1); // Block number still relevant for system events, etc.
        MockTimestamp::<Test>::set_timestamp(1_000_000); // Initial mock time

        let user = 4;
        // Assuming MinDelayPeriod allows for timestamp delays of this magnitude.
        // e.g., MinDelayPeriod is Timestamp(1000) and TimestampBucketSize is 1000.
        // A delay of 5 * TimestampBucketSize = 5000.
        let delay = BlockNumberOrTimestamp::Timestamp(5 * TimestampBucketSize::get());

        let interceptor = 16;
        let recoverer = 17;
        assert_ok!(ReversibleTransfers::set_high_security(
            RuntimeOrigin::signed(user),
            delay,
            interceptor,
            recoverer,
        ));
        assert_eq!(
            ReversibleTransfers::is_high_security(&user),
            Some(HighSecurityAccountData {
                delay,
                interceptor,
                recoverer,
            })
        );
        System::assert_last_event(
            Event::HighSecuritySet {
                who: user,
                interceptor,
                recoverer,
                delay,
            }
            .into(),
        );

        // Too short timestamp delay
        // This requires MinDelayPeriodTimestamp to be set and > 0 for this check to be meaningful
        // and not panic due to Ord issues if MinDelayPeriod is BlockNumber.
        // Assuming MinDelayPeriodTimestamp is, say, 2 * TimestampBucketSize::get().
        let short_delay_ts = BlockNumberOrTimestamp::Timestamp(TimestampBucketSize::get());
        let another_user = 5;

        let another_interceptor = 18;
        let another_recoverer = 19;
        assert_err!(
            ReversibleTransfers::set_high_security(
                RuntimeOrigin::signed(another_user),
                short_delay_ts,
                another_interceptor,
                another_recoverer,
            ),
            Error::<Test>::DelayTooShort
        );
    });
}

#[test]
fn set_reversibility_fails_delay_too_short() {
    new_test_ext().execute_with(|| {
        System::set_block_number(1);
        let user = 20;
        let interceptor = 21;
        let recoverer = 22;
        let short_delay = BlockNumberOrTimestampOf::<Test>::BlockNumber(1);
        assert_err!(
            ReversibleTransfers::set_high_security(
                RuntimeOrigin::signed(user),
                short_delay,
                interceptor,
                recoverer,
            ),
            Error::<Test>::DelayTooShort
        );
        assert_eq!(ReversibleTransfers::is_high_security(&user), None);
    });
}

#[test]
fn schedule_transfer_works() {
    new_test_ext().execute_with(|| {
        System::set_block_number(1);
        let user = 1; // Reversible from genesis
        let dest_user = 2;
        let amount = 100;
        let dest_user_balance = Balances::free_balance(dest_user);
        let user_balance = Balances::free_balance(user);

        let call = transfer_call(dest_user, amount);
<<<<<<< HEAD
        let tx_id = calculate_tx_id::<Test>(user, &call);
        let ReversibleAccountData {
=======
        let tx_id = calculate_tx_id(user, &call);
        let HighSecurityAccountData {
>>>>>>> 3be878b2
            delay: user_delay, ..
        } = ReversibleTransfers::is_high_security(&user).unwrap();
        let expected_block = System::block_number() + user_delay.as_block_number().unwrap();
        let bounded = Preimage::bound(call.clone()).unwrap();
        let expected_block = BlockNumberOrTimestamp::BlockNumber(expected_block);

        assert!(Agenda::<Test>::get(expected_block).len() == 0);

        assert_ok!(ReversibleTransfers::schedule_transfer(
            RuntimeOrigin::signed(user),
            dest_user,
            amount,
        ));

        // Check storage
        assert_eq!(
            PendingTransfers::<Test>::get(tx_id).unwrap(),
            PendingTransfer {
                from: user,
                to: dest_user,
                interceptor: 2, // From genesis config
                call: bounded,
                amount,
            }
        );
        assert_eq!(ReversibleTransfers::account_pending_index(user), 1);

        // Check scheduler
        assert!(Agenda::<Test>::get(expected_block).len() > 0);

        // Skip to the delay block
        run_to_block(expected_block.as_block_number().unwrap());

        // Check that the transfer is executed
        assert_eq!(Balances::free_balance(user), user_balance - amount);
        assert_eq!(
            Balances::free_balance(dest_user),
            dest_user_balance + amount
        );

        // Use explicit reverser
        let reversible_account = 255;
        let interceptor = user;

        // Set reversibility
        assert_ok!(ReversibleTransfers::set_high_security(
            RuntimeOrigin::signed(reversible_account),
            BlockNumberOrTimestamp::BlockNumber(10),
            interceptor,
            reversible_account + 100,
        ));

        let tx_id = calculate_tx_id::<Test>(reversible_account, &call);
        // Schedule transfer
        assert_ok!(ReversibleTransfers::schedule_transfer(
            RuntimeOrigin::signed(reversible_account),
            dest_user,
            amount,
        ));

        // Try reversing with original user
        assert_err!(
            ReversibleTransfers::cancel(RuntimeOrigin::signed(reversible_account), tx_id,),
            Error::<Test>::InvalidReverser
        );

        let interceptor_balance = Balances::free_balance(interceptor);
        let reversible_account_balance = Balances::free_balance(reversible_account);
        let interceptor_hold = Balances::balance_on_hold(
            &RuntimeHoldReason::ReversibleTransfers(HoldReason::ScheduledTransfer),
            &interceptor,
        );
        assert_eq!(interceptor_hold, 0);

        // Try reversing with explicit reverser
        assert_ok!(ReversibleTransfers::cancel(
            RuntimeOrigin::signed(interceptor),
            tx_id,
        ));
        assert!(ReversibleTransfers::pending_dispatches(tx_id).is_none());

        // Funds should be release as free balance to `interceptor`
        assert_eq!(
            Balances::balance_on_hold(
                &RuntimeHoldReason::ReversibleTransfers(HoldReason::ScheduledTransfer),
                &reversible_account
            ),
            0
        );

        assert_eq!(
            Balances::free_balance(interceptor),
            interceptor_balance + amount
        );

        // Unchanged balance for `reversible_account`
        assert_eq!(
            Balances::free_balance(reversible_account),
            reversible_account_balance
        );

        assert_eq!(
            Balances::balance_on_hold(
                &RuntimeHoldReason::ReversibleTransfers(HoldReason::ScheduledTransfer),
                &interceptor,
            ),
            0
        );
    });
}

#[test]
fn schedule_transfer_with_timestamp_works() {
    new_test_ext().execute_with(|| {
        System::set_block_number(1);
        let user = 255;
        let dest_user = 2;
        let amount = 100;
        let dest_user_balance = Balances::free_balance(dest_user);
        let user_balance = Balances::free_balance(user);

        let call = transfer_call(dest_user, amount);
        let tx_id = calculate_tx_id::<Test>(user, &call);

        // Set reversibility
        assert_ok!(ReversibleTransfers::set_high_security(
            RuntimeOrigin::signed(user),
            BlockNumberOrTimestamp::Timestamp(10_000),
            user + 100,
            user + 200,
        ));

        let timestamp_bucket_size = TimestampBucketSize::get();
        let current_time = MockTimestamp::<Test>::now();
        let HighSecurityAccountData {
            delay: user_delay, ..
        } = ReversibleTransfers::is_high_security(&user).unwrap();
        let expected_raw_timestamp = (current_time / timestamp_bucket_size) * timestamp_bucket_size
            + user_delay.as_timestamp().unwrap();

        let bounded = Preimage::bound(call.clone()).unwrap();
        let expected_timestamp =
            BlockNumberOrTimestamp::Timestamp(expected_raw_timestamp + TimestampBucketSize::get());

        assert!(Agenda::<Test>::get(expected_timestamp).len() == 0);

        assert_ok!(ReversibleTransfers::schedule_transfer(
            RuntimeOrigin::signed(user),
            dest_user,
            amount,
        ));

        // Check storage
        assert_eq!(
            PendingTransfers::<Test>::get(tx_id).unwrap(),
            PendingTransfer {
                from: user,
                to: dest_user,
                interceptor: user + 100, // This should match the actual interceptor from the test setup
                call: bounded,
                amount,
            }
        );
        assert_eq!(ReversibleTransfers::account_pending_index(user), 1);

        // Check scheduler
        assert!(Agenda::<Test>::get(expected_timestamp).len() > 0);

        // Skip to the delay timestamp
        MockTimestamp::<Test>::set_timestamp(expected_raw_timestamp);
        run_to_block(2);

        // Check that the transfer is executed
        assert_eq!(Balances::free_balance(user), user_balance - amount);
        assert_eq!(
            Balances::free_balance(dest_user),
            dest_user_balance + amount
        );

        // Use explicit reverser
        let reversible_account = 256;
        let interceptor = 1;

        // Set reversibility
        assert_ok!(ReversibleTransfers::set_high_security(
            RuntimeOrigin::signed(reversible_account),
            BlockNumberOrTimestamp::BlockNumber(10),
            interceptor,
            reversible_account + 100,
        ));

        let tx_id = calculate_tx_id::<Test>(reversible_account, &call);

        // Schedule transfer
        assert_ok!(ReversibleTransfers::schedule_transfer(
            RuntimeOrigin::signed(reversible_account),
            dest_user,
            amount,
        ));

        // Try reversing with original user
        assert_err!(
            ReversibleTransfers::cancel(RuntimeOrigin::signed(reversible_account), tx_id,),
            Error::<Test>::InvalidReverser
        );

        let interceptor_balance = Balances::free_balance(interceptor);
        let reversible_account_balance = Balances::free_balance(reversible_account);
        let interceptor_hold = Balances::balance_on_hold(
            &RuntimeHoldReason::ReversibleTransfers(HoldReason::ScheduledTransfer),
            &interceptor,
        );
        assert_eq!(interceptor_hold, 0);

        // Try reversing with explicit reverser
        assert_ok!(ReversibleTransfers::cancel(
            RuntimeOrigin::signed(interceptor),
            tx_id,
        ));
        assert!(ReversibleTransfers::pending_dispatches(tx_id).is_none());

        // Funds should be release as free balance to `interceptor`
        assert_eq!(
            Balances::balance_on_hold(
                &RuntimeHoldReason::ReversibleTransfers(HoldReason::ScheduledTransfer),
                &reversible_account
            ),
            0
        );

        assert_eq!(
            Balances::free_balance(interceptor),
            interceptor_balance + amount
        );

        // Unchanged balance for `reversible_account`
        assert_eq!(
            Balances::free_balance(reversible_account),
            reversible_account_balance
        );

        assert_eq!(
            Balances::balance_on_hold(
                &RuntimeHoldReason::ReversibleTransfers(HoldReason::ScheduledTransfer),
                &interceptor,
            ),
            0
        );
    });
}

#[test]
fn schedule_transfer_fails_not_reversible() {
    new_test_ext().execute_with(|| {
        let user = 2; // Not reversible

        assert_err!(
            ReversibleTransfers::schedule_transfer(RuntimeOrigin::signed(user), 3, 50),
            Error::<Test>::AccountNotHighSecurity
        );
    });
}

#[test]
fn schedule_multiple_transfer_works() {
    new_test_ext().execute_with(|| {
        let user = 1; // User 1 is reversible from genesis with interceptor=2, recoverer=3
        let dest_user = 2;
        let amount = 100;

<<<<<<< HEAD
        let tx_id = calculate_tx_id::<Test>(user, &transfer_call(dest_user, amount));

        // Schedule first
=======
        // First transfer
>>>>>>> 3be878b2
        assert_ok!(ReversibleTransfers::schedule_transfer(
            RuntimeOrigin::signed(user),
            dest_user,
            amount,
        ));

        // Try to schedule the same call again
        assert_ok!(ReversibleTransfers::schedule_transfer(
            RuntimeOrigin::signed(user),
            dest_user,
            amount
        ));

        // Check that the count of pending transactions for the user is 2
        assert_eq!(ReversibleTransfers::account_pending_index(user), 2);

        // Check that the pending transaction count decreases to 1
        assert_ok!(ReversibleTransfers::cancel(
            RuntimeOrigin::signed(2), // interceptor from genesis config
            tx_id
        ));
        assert_eq!(ReversibleTransfers::account_pending_index(user), 1);

        // Check that the pending transaction count decreases to 0 when executed
        let execute_block = System::block_number() + 10;
        run_to_block(execute_block);

        assert_eq!(ReversibleTransfers::account_pending_index(user), 0);
        assert!(ReversibleTransfers::pending_dispatches(tx_id).is_none());
    });
}

#[test]
fn schedule_transfer_fails_too_many_pending() {
    new_test_ext().execute_with(|| {
        let user = 1;
        let max_pending = MaxReversibleTransfers::get();

        // Fill up pending slots
        for i in 0..max_pending {
            assert_ok!(ReversibleTransfers::schedule_transfer(
                RuntimeOrigin::signed(user),
                2,
                i as u128 + 1
            ));
            // Max pending per block is 10, so we increment the block number
            // after every 10 calls
            if i % 10 == 9 {
                System::set_block_number(System::block_number() + 1);
            }
        }

        // Try to schedule one more
        assert_err!(
            ReversibleTransfers::schedule_transfer(RuntimeOrigin::signed(user), 3, 100),
            Error::<Test>::TooManyPendingTransactions
        );
    });
}

#[test]
fn cancel_dispatch_works() {
    new_test_ext().execute_with(|| {
        System::set_block_number(1);
        let user = 1;
        let call = transfer_call(2, 50);
<<<<<<< HEAD
        let tx_id = calculate_tx_id::<Test>(user, &call);
        let ReversibleAccountData {
=======
        let tx_id = calculate_tx_id(user, &call);
        let HighSecurityAccountData {
>>>>>>> 3be878b2
            delay: user_delay, ..
        } = ReversibleTransfers::is_high_security(&user).unwrap();
        let execute_block = BlockNumberOrTimestamp::BlockNumber(
            System::block_number() + user_delay.as_block_number().unwrap(),
        );

        assert_eq!(Agenda::<Test>::get(execute_block).len(), 0);

        // Schedule first
        assert_ok!(ReversibleTransfers::schedule_transfer(
            RuntimeOrigin::signed(user),
            2,
            50
        ));
        assert!(ReversibleTransfers::pending_dispatches(tx_id).is_some());
        assert!(!ReversibleTransfers::account_pending_index(user).is_zero());

        // Check the expected block agendas count
        assert_eq!(Agenda::<Test>::get(execute_block).len(), 1);

        // Now cancel (must be called by interceptor, which is user 2 from genesis)
        assert_ok!(ReversibleTransfers::cancel(
            RuntimeOrigin::signed(2), // interceptor from genesis config
            tx_id
        ));

        // Check state cleared
        assert!(ReversibleTransfers::pending_dispatches(tx_id).is_none());
        assert!(ReversibleTransfers::account_pending_index(user).is_zero());

        assert_eq!(Agenda::<Test>::get(execute_block).len(), 0);

        // Check event
        System::assert_last_event(Event::TransactionCancelled { who: 2, tx_id }.into());
    });
}

#[test]
fn cancel_dispatch_fails_not_owner() {
    new_test_ext().execute_with(|| {
        let owner = 1;
        let _attacker = 3;
        let call = transfer_call(2, 50);
        let tx_id = calculate_tx_id::<Test>(owner, &call);

        // Schedule as owner
        assert_ok!(ReversibleTransfers::schedule_transfer(
            RuntimeOrigin::signed(owner),
            2,
            50
        ));

        // Attacker tries to cancel
        assert_err!(
            ReversibleTransfers::cancel(RuntimeOrigin::signed(3), tx_id),
            Error::<Test>::InvalidReverser
        );

        // Check state not affected
        assert!(ReversibleTransfers::pending_dispatches(tx_id).is_some());
    });
}

#[test]
fn cancel_dispatch_fails_not_found() {
    new_test_ext().execute_with(|| {
        let user = 1;
        let non_existent_tx_id = H256::random();

        assert_err!(
            ReversibleTransfers::cancel(RuntimeOrigin::signed(user), non_existent_tx_id),
            Error::<Test>::PendingTxNotFound
        );
    });
}

#[test]
fn execute_transfer_works() {
    new_test_ext().execute_with(|| {
        System::set_block_number(1);
        let user = 1; // Reversible, delay 10
        let dest = 2;
        let amount = 50;
        let call = transfer_call(dest, amount);
<<<<<<< HEAD
        let tx_id = calculate_tx_id::<Test>(user, &call);
        let ReversibleAccountData { delay, .. } =
            ReversibleTransfers::is_reversible(&user).unwrap();
=======
        let tx_id = calculate_tx_id(user, &call);
        let HighSecurityAccountData { delay, .. } =
            ReversibleTransfers::is_high_security(&user).unwrap();
>>>>>>> 3be878b2
        let execute_block = BlockNumberOrTimestampOf::<Test>::BlockNumber(
            System::block_number() + delay.as_block_number().unwrap(),
        );

        assert_ok!(ReversibleTransfers::schedule_transfer(
            RuntimeOrigin::signed(user),
            dest,
            amount
        ));
        assert!(ReversibleTransfers::pending_dispatches(tx_id).is_some());

        run_to_block(execute_block.as_block_number().unwrap() - 1);

        // Execute the dispatch as a normal user. This should fail
        // because the origin should be `Signed(PalletId::into_account())`
        assert_err!(
            ReversibleTransfers::execute_transfer(RuntimeOrigin::signed(user), tx_id),
            Error::<Test>::InvalidSchedulerOrigin,
        );

        // Check state cleared
        assert!(ReversibleTransfers::pending_dispatches(tx_id).is_some());

        // Even root origin should fail
        assert_err!(
            ReversibleTransfers::execute_transfer(RuntimeOrigin::root(), tx_id),
            BadOrigin
        );
    });
}

#[test]
fn schedule_transfer_with_timestamp_delay_executes() {
    new_test_ext().execute_with(|| {
        System::set_block_number(1);
        let initial_mock_time = MockTimestamp::<Test>::now();
        MockTimestamp::<Test>::set_timestamp(initial_mock_time);

        let user = 255;
        let dest_user = 2;
        let amount = 100;

        let bucket_size = TimestampBucketSize::get();
        let user_delay_duration = 5 * bucket_size; // e.g., 5000ms if bucket is 1000ms
        let user_timestamp_delay = BlockNumberOrTimestamp::Timestamp(user_delay_duration);

        assert_ok!(ReversibleTransfers::set_high_security(
            RuntimeOrigin::signed(user),
            user_timestamp_delay,
            user + 100,
            user + 200,
        ));

        let user_balance_before = Balances::free_balance(user);
        let dest_balance_before = Balances::free_balance(dest_user);
        let call = transfer_call(dest_user, amount);
        let tx_id = calculate_tx_id::<Test>(user, &call);

        assert_ok!(ReversibleTransfers::schedule_transfer(
            RuntimeOrigin::signed(user),
            dest_user,
            amount,
        ));

        // The transfer should be scheduled at: current_time + user_delay_duration
        let expected_execution_time =
            BlockNumberOrTimestamp::Timestamp(initial_mock_time + user_delay_duration)
                .normalize(bucket_size);

        assert!(
            Agenda::<Test>::get(expected_execution_time).len() > 0,
            "Task not found in agenda for timestamp"
        );
        assert_eq!(
            Balances::balance_on_hold(
                &RuntimeHoldReason::ReversibleTransfers(HoldReason::ScheduledTransfer),
                &user
            ),
            amount
        );

        // Advance time to just before execution
        MockTimestamp::<Test>::set_timestamp(
            expected_execution_time.as_timestamp().unwrap() - bucket_size - 1,
        );
        run_to_block(2);

        assert_eq!(Balances::free_balance(user), user_balance_before - amount);
        assert_eq!(Balances::free_balance(dest_user), dest_balance_before);

        // Advance time to the exact execution moment
        MockTimestamp::<Test>::set_timestamp(expected_execution_time.as_timestamp().unwrap() - 1);
        run_to_block(3);

        // Check that the transfer is executed
        assert_eq!(Balances::free_balance(user), user_balance_before - amount);
        assert_eq!(
            Balances::free_balance(dest_user),
            dest_balance_before + amount
        );
        assert_eq!(
            Balances::balance_on_hold(
                &RuntimeHoldReason::ReversibleTransfers(HoldReason::ScheduledTransfer),
                &user
            ),
            0
        );
        System::assert_has_event(
            Event::TransactionExecuted {
                tx_id,
                result: Ok(().into()),
            }
            .into(),
        );
        assert!(ReversibleTransfers::pending_dispatches(tx_id).is_none());
        assert_eq!(Agenda::<Test>::get(expected_execution_time).len(), 0); // Task removed
    });
}

#[test]
fn full_flow_execute_works() {
    new_test_ext().execute_with(|| {
        System::set_block_number(1);

        let user = 1; // Reversible, delay 10
        let dest = 2;
        let amount = 50;
        let initial_user_balance = Balances::free_balance(user);
        let initial_dest_balance = Balances::free_balance(dest);
        let call = transfer_call(dest, amount);
<<<<<<< HEAD
        let tx_id = calculate_tx_id::<Test>(user, &call);
        let ReversibleAccountData { delay, .. } =
            ReversibleTransfers::is_reversible(&user).unwrap();
=======
        let tx_id = calculate_tx_id(user, &call);
        let HighSecurityAccountData { delay, .. } =
            ReversibleTransfers::is_high_security(&user).unwrap();
>>>>>>> 3be878b2
        let start_block = BlockNumberOrTimestamp::BlockNumber(System::block_number());
        let execute_block = start_block.saturating_add(&delay).unwrap();

        assert_ok!(ReversibleTransfers::schedule_transfer(
            RuntimeOrigin::signed(user),
            dest,
            amount
        ));
        assert!(ReversibleTransfers::pending_dispatches(tx_id).is_some());
        assert!(Agenda::<Test>::get(execute_block).len() > 0);
        assert_eq!(Balances::free_balance(user), initial_user_balance - 50); // Not executed yet, but on hold

        run_to_block(execute_block.as_block_number().unwrap());

        // Event should be emitted by execute_transfer called by scheduler
        let expected_event = Event::TransactionExecuted {
            tx_id,
            result: Ok(().into()),
        };
        assert!(
            System::events()
                .iter()
                .any(|rec| rec.event == expected_event.clone().into()),
            "Execute event not found"
        );

        assert_eq!(Balances::free_balance(user), initial_user_balance - amount);
        assert_eq!(Balances::free_balance(dest), initial_dest_balance + amount);

        assert!(ReversibleTransfers::pending_dispatches(tx_id).is_none());
        assert!(ReversibleTransfers::account_pending_index(user).is_zero());
        assert_eq!(Agenda::<Test>::get(execute_block).len(), 0); // Task removed after execution
    });
}

#[test]
fn full_flow_execute_with_timestamp_delay_works() {
    new_test_ext().execute_with(|| {
        System::set_block_number(1);
        let initial_mock_time = 1_000_000;
        MockTimestamp::<Test>::set_timestamp(initial_mock_time);

        let user = 255;
        let dest = 2;
        let amount = 50;

        let user_delay_duration = 10 * TimestampBucketSize::get(); // e.g. 10s
        let user_timestamp_delay = BlockNumberOrTimestamp::Timestamp(user_delay_duration);

        assert_ok!(ReversibleTransfers::set_high_security(
            RuntimeOrigin::signed(user),
            user_timestamp_delay,
            user + 100,
            user + 200,
        ));

        let initial_user_balance = Balances::free_balance(user);
        let initial_dest_balance = Balances::free_balance(dest);
        let call = transfer_call(dest, amount);
        let tx_id = calculate_tx_id::<Test>(user, &call);

        assert_ok!(ReversibleTransfers::schedule_transfer(
            RuntimeOrigin::signed(user),
            dest,
            amount
        ));

        let expected_execution_time =
            BlockNumberOrTimestamp::Timestamp(initial_mock_time + user_delay_duration)
                .normalize(TimestampBucketSize::get());

        assert!(ReversibleTransfers::pending_dispatches(tx_id).is_some());
        assert!(Agenda::<Test>::get(expected_execution_time).len() > 0);
        assert_eq!(Balances::free_balance(user), initial_user_balance - amount); // On hold

        // Advance time to execution
        MockTimestamp::<Test>::set_timestamp(expected_execution_time.as_timestamp().unwrap() - 1);
        run_to_block(2);

        let expected_event = Event::TransactionExecuted {
            tx_id,
            result: Ok(().into()),
        };
        assert!(
            System::events()
                .iter()
                .any(|rec| rec.event == expected_event.clone().into()),
            "Execute event not found"
        );

        assert_eq!(Balances::free_balance(user), initial_user_balance - amount);
        assert_eq!(Balances::free_balance(dest), initial_dest_balance + amount);
        assert!(ReversibleTransfers::pending_dispatches(tx_id).is_none());
        assert!(ReversibleTransfers::account_pending_index(user).is_zero());
        assert_eq!(Agenda::<Test>::get(expected_execution_time).len(), 0);
    });
}

#[test]
fn full_flow_cancel_prevents_execution() {
    new_test_ext().execute_with(|| {
        let user = 1;
        let dest = 2;
        let amount = 50;
        let initial_user_balance = Balances::free_balance(user);
        let initial_dest_balance = Balances::free_balance(dest);
        let call = transfer_call(dest, amount);
<<<<<<< HEAD
        let tx_id = calculate_tx_id::<Test>(user, &call);
        let ReversibleAccountData { delay, .. } =
            ReversibleTransfers::is_reversible(&user).unwrap();
=======
        let tx_id = calculate_tx_id(user, &call);
        let HighSecurityAccountData { delay, .. } =
            ReversibleTransfers::is_high_security(&user).unwrap();
>>>>>>> 3be878b2
        let start_block = System::block_number();
        let execute_block = BlockNumberOrTimestampOf::<Test>::BlockNumber(
            start_block + delay.as_block_number().unwrap(),
        );

        assert_ok!(ReversibleTransfers::schedule_transfer(
            RuntimeOrigin::signed(user),
            dest,
            amount
        ));
        // Amount is on hold
        assert_eq!(
            Balances::balance_on_hold(
                &RuntimeHoldReason::ReversibleTransfers(HoldReason::ScheduledTransfer),
                &user
            ),
            amount
        );

        assert_ok!(ReversibleTransfers::cancel(
            RuntimeOrigin::signed(2), // interceptor from genesis config
            tx_id
        ));
        assert!(ReversibleTransfers::pending_dispatches(tx_id).is_none());
        assert!(ReversibleTransfers::account_pending_index(user).is_zero());

        // Run past the execution block
        run_to_block(execute_block.as_block_number().unwrap() + 1);

        // State is unchanged, amount is released
        // Amount is on hold
        assert_eq!(
            Balances::balance_on_hold(
                &RuntimeHoldReason::ReversibleTransfers(HoldReason::ScheduledTransfer),
                &user
            ),
            0
        );
        assert_eq!(Balances::free_balance(user), initial_user_balance - amount);
        // dest (user 2) is also the interceptor, so they receive the cancelled amount
        assert_eq!(Balances::free_balance(dest), initial_dest_balance + amount);

        // No events were emitted
        let expected_event_pattern = |e: &RuntimeEvent| match e {
            RuntimeEvent::ReversibleTransfers(Event::TransactionExecuted {
                tx_id: tid, ..
            }) if *tid == tx_id => true,
            _ => false,
        };
        assert!(
            !System::events()
                .iter()
                .any(|rec| expected_event_pattern(&rec.event)),
            "TransactionExecuted event should not exist"
        );
    });
}

#[test]
fn full_flow_cancel_prevents_execution_with_timestamp_delay() {
    new_test_ext().execute_with(|| {
        System::set_block_number(1);
        let initial_mock_time = 1_000_000;
        MockTimestamp::<Test>::set_timestamp(initial_mock_time);

        let user = 255;
        let dest = 2;
        let amount = 50;

        let user_delay_duration = 10 * TimestampBucketSize::get();
        let user_timestamp_delay = BlockNumberOrTimestamp::Timestamp(user_delay_duration);
        assert_ok!(ReversibleTransfers::set_high_security(
            RuntimeOrigin::signed(user),
            user_timestamp_delay,
            user + 100,
            user + 200,
        ));

        let initial_user_balance = Balances::free_balance(user);
        let initial_dest_balance = Balances::free_balance(dest);
        let call = transfer_call(dest, amount);
        let tx_id = calculate_tx_id::<Test>(user, &call);

        assert_ok!(ReversibleTransfers::schedule_transfer(
            RuntimeOrigin::signed(user),
            dest,
            amount
        ));
        assert_eq!(
            Balances::balance_on_hold(
                &RuntimeHoldReason::ReversibleTransfers(HoldReason::ScheduledTransfer),
                &user
            ),
            amount
        );

        // Cancel before execution time
        MockTimestamp::<Test>::set_timestamp(initial_mock_time + user_delay_duration / 2);
        run_to_block(1);

        assert_ok!(ReversibleTransfers::cancel(
            RuntimeOrigin::signed(355), // interceptor from test setup (user + 100 = 255 + 100)
            tx_id
        ));
        assert!(ReversibleTransfers::pending_dispatches(tx_id).is_none());
        assert!(ReversibleTransfers::account_pending_index(user).is_zero());
        assert_eq!(
            Balances::balance_on_hold(
                &RuntimeHoldReason::ReversibleTransfers(HoldReason::ScheduledTransfer),
                &user
            ),
            0 // Hold released
        );

        // Run past the original execution time
        let original_execution_time = initial_mock_time + user_delay_duration;
        MockTimestamp::<Test>::set_timestamp(original_execution_time + TimestampBucketSize::get());
        run_to_block(2);

        assert_eq!(Balances::free_balance(user), initial_user_balance - amount);
        assert_eq!(Balances::free_balance(dest), initial_dest_balance);
        // Interceptor (user 355) should have received the cancelled amount
        let interceptor_balance = Balances::free_balance(355);
        assert_eq!(interceptor_balance, amount); // interceptor started with 0, now has the cancelled amount

        let expected_event_pattern = |e: &RuntimeEvent| match e {
            RuntimeEvent::ReversibleTransfers(Event::TransactionExecuted {
                tx_id: tid, ..
            }) if *tid == tx_id => true,
            _ => false,
        };
        assert!(
            !System::events()
                .iter()
                .any(|rec| expected_event_pattern(&rec.event)),
            "TransactionExecuted event should not exist for timestamp delay"
        );
    });
}

/// The case we want to check:
///
/// 1. User 1 schedules a transfer to user 2 with amount 100
/// 2. User 1 schedules a transfer to user 2 with amount 200, after 2 blocks
/// 3. User 1 schedules a transfer to user 2 with amount 300, after 3 blocks
///
/// When the first transfer is executed, we thaw all frozen amounts, and then freeze the new amount again.
#[test]
fn freeze_amount_is_consistent_with_multiple_transfers() {
    new_test_ext().execute_with(|| {
        System::set_block_number(1);
        let user = 1; // Reversible, delay 10
        let dest = 2;
        let user_initial_balance = Balances::free_balance(user);
        let dest_initial_balance = Balances::free_balance(dest);

        let amount1 = 100;
        let amount2 = 200;
        let amount3 = 300;

        let HighSecurityAccountData { delay, .. } =
            ReversibleTransfers::is_high_security(&user).unwrap();
        let delay_blocks = delay.as_block_number().unwrap();
        let execute_block1 =
            BlockNumberOrTimestampOf::<Test>::BlockNumber(System::block_number() + delay_blocks);
        let execute_block2 = BlockNumberOrTimestampOf::<Test>::BlockNumber(
            System::block_number() + delay_blocks + 2,
        );
        let execute_block3 = BlockNumberOrTimestampOf::<Test>::BlockNumber(
            System::block_number() + delay_blocks + 3,
        );

        assert_ok!(ReversibleTransfers::schedule_transfer(
            RuntimeOrigin::signed(user),
            dest,
            amount1
        ));

        System::set_block_number(3);

        assert_ok!(ReversibleTransfers::schedule_transfer(
            RuntimeOrigin::signed(user),
            dest,
            amount2
        ));

        System::set_block_number(4);

        assert_ok!(ReversibleTransfers::schedule_transfer(
            RuntimeOrigin::signed(user),
            dest,
            amount3
        ));

        // Check frozen amounts
        assert_eq!(
            Balances::balance_on_hold(
                &RuntimeHoldReason::ReversibleTransfers(HoldReason::ScheduledTransfer),
                &user
            ),
            amount1 + amount2 + amount3
        );
        // Check that the first transfer is executed and the frozen amounts are thawed
        assert_eq!(
            Balances::free_balance(user),
            user_initial_balance - amount1 - amount2 - amount3
        );

        run_to_block(execute_block1.as_block_number().unwrap());

        // Check that the first transfer is executed and the frozen amounts are thawed
        assert_eq!(
            Balances::free_balance(user),
            user_initial_balance - amount1 - amount2 - amount3
        );
        assert_eq!(Balances::free_balance(dest), dest_initial_balance + amount1);

        // First amount is released
        assert_eq!(
            Balances::balance_on_hold(
                &RuntimeHoldReason::ReversibleTransfers(HoldReason::ScheduledTransfer),
                &user
            ),
            amount2 + amount3
        );

        run_to_block(execute_block2.as_block_number().unwrap());
        // Check that the second transfer is executed and the frozen amounts are thawed
        assert_eq!(
            Balances::free_balance(user),
            user_initial_balance - amount1 - amount2 - amount3
        );

        assert_eq!(
            Balances::free_balance(dest),
            dest_initial_balance + amount1 + amount2
        );

        // Second amount is released
        assert_eq!(
            Balances::balance_on_hold(
                &RuntimeHoldReason::ReversibleTransfers(HoldReason::ScheduledTransfer),
                &user
            ),
            amount3
        );
        run_to_block(execute_block3.as_block_number().unwrap());
        // Check that the third transfer is executed and the held amounts are released
        assert_eq!(
            Balances::free_balance(user),
            user_initial_balance - amount1 - amount2 - amount3
        );
        assert_eq!(
            Balances::free_balance(dest),
            dest_initial_balance + amount1 + amount2 + amount3
        );
        // Third amount is released
        assert_eq!(
            Balances::balance_on_hold(
                &RuntimeHoldReason::ReversibleTransfers(HoldReason::ScheduledTransfer),
                &user
            ),
            0
        );

        // Check that the held amounts are released
        assert_eq!(
            Balances::balance_on_hold(
                &RuntimeHoldReason::ReversibleTransfers(HoldReason::ScheduledTransfer),
                &user
            ),
            0
        );
    });
}

#[test]
fn schedule_transfer_with_delay_works() {
    new_test_ext().execute_with(|| {
        System::set_block_number(1);
        let sender: AccountId = 3; // An account without a pre-configured policy
        let recipient: AccountId = 4;
        let amount: Balance = 1000;
        let custom_delay = BlockNumberOrTimestamp::BlockNumber(10); // A custom delay

        // Ensure the sender is not reversible initially
        assert_eq!(ReversibleTransfers::is_high_security(&sender), None);

        let call = transfer_call(recipient, amount);
        let tx_id = calculate_tx_id::<Test>(sender, &call);

        // --- Test Happy Path ---
        assert_ok!(ReversibleTransfers::schedule_transfer_with_delay(
            RuntimeOrigin::signed(sender),
            recipient,
            amount,
            custom_delay,
        ));

        // Check that the transfer is pending
        assert!(ReversibleTransfers::pending_dispatches(tx_id).is_some());
        // Check that funds are held
        assert_eq!(
            Balances::balance_on_hold(&HoldReason::ScheduledTransfer.into(), &sender),
            amount
        );

        // --- Test Cancellation ---
        assert_ok!(ReversibleTransfers::cancel(
            RuntimeOrigin::signed(sender),
            tx_id
        ));
        assert!(ReversibleTransfers::pending_dispatches(tx_id).is_none());
        assert_eq!(
            Balances::balance_on_hold(&HoldReason::ScheduledTransfer.into(), &sender),
            0
        );

        // --- Test Error Path ---
        let configured_sender: AccountId = 1; // This account has a policy from genesis
        assert_err!(
            ReversibleTransfers::schedule_transfer_with_delay(
                RuntimeOrigin::signed(configured_sender),
                recipient,
                amount,
                custom_delay,
            ),
            Error::<Test>::AccountAlreadyReversibleCannotScheduleOneTime
        );
    });
}

#[test]
fn schedule_transfer_with_error_short_delay() {
    new_test_ext().execute_with(|| {
        System::set_block_number(1);
        let sender: AccountId = 3;
        let recipient: AccountId = 4;
        let amount: Balance = 1000;
        let custom_delay = BlockNumberOrTimestamp::BlockNumber(1);

        assert_err!(
            ReversibleTransfers::schedule_transfer_with_delay(
                RuntimeOrigin::signed(sender),
                recipient,
                amount,
                custom_delay,
            ),
            Error::<Test>::DelayTooShort
        );
    });
}

#[test]
fn schedule_transfer_with_delay_executes_correctly() {
    new_test_ext().execute_with(|| {
        System::set_block_number(1);
        let sender: AccountId = 3;
        let recipient: AccountId = 4;
        let amount: Balance = 1000;
        let custom_delay_blocks = 10;
        let custom_delay = BlockNumberOrTimestamp::BlockNumber(custom_delay_blocks);

        let initial_sender_balance = Balances::free_balance(sender);
        let initial_recipient_balance = Balances::free_balance(recipient);

        let call = transfer_call(recipient, amount);
        let tx_id = calculate_tx_id::<Test>(sender, &call);

        // Schedule the transfer
        assert_ok!(ReversibleTransfers::schedule_transfer_with_delay(
            RuntimeOrigin::signed(sender),
            recipient,
            amount,
            custom_delay,
        ));

        // Check that funds are held
        assert_eq!(
            Balances::balance_on_hold(&HoldReason::ScheduledTransfer.into(), &sender),
            amount
        );
        assert!(ReversibleTransfers::pending_dispatches(tx_id).is_some());

        // Run to the execution block
        let execute_block = System::block_number() + custom_delay_blocks;
        run_to_block(execute_block);

        // Check that the transfer was executed
        assert_eq!(
            Balances::free_balance(sender),
            initial_sender_balance - amount
        );
        assert_eq!(
            Balances::free_balance(recipient),
            initial_recipient_balance + amount
        );

        // Check that the hold is released
        assert_eq!(
            Balances::balance_on_hold(&HoldReason::ScheduledTransfer.into(), &sender),
            0
        );

        // Check that the pending dispatch is removed
        assert!(ReversibleTransfers::pending_dispatches(tx_id).is_none());

        // Check for the execution event
        System::assert_has_event(
            Event::TransactionExecuted {
                tx_id,
                result: Ok(().into()),
            }
            .into(),
        );
    });
}

#[test]
fn schedule_transfer_with_timestamp_delay_executes_correctly() {
    new_test_ext().execute_with(|| {
        System::set_block_number(1);
        MockTimestamp::<Test>::set_timestamp(1_000_000); // Initial mock time

        let sender: AccountId = 3;
        let recipient: AccountId = 4;
        let amount: Balance = 1000;
        let one_minute_ms = 1000 * 60;
        let custom_delay_ms = 10 * one_minute_ms; // 10 minutes
        let custom_delay = BlockNumberOrTimestamp::Timestamp(custom_delay_ms);

        let initial_sender_balance = Balances::free_balance(sender);
        let initial_recipient_balance = Balances::free_balance(recipient);

        let call = transfer_call(recipient, amount);
        let tx_id = calculate_tx_id::<Test>(sender, &call);

        // Schedule the transfer
        assert_ok!(ReversibleTransfers::schedule_transfer_with_delay(
            RuntimeOrigin::signed(sender),
            recipient,
            amount,
            custom_delay,
        ));

        // Check that funds are held
        assert_eq!(
            Balances::balance_on_hold(&HoldReason::ScheduledTransfer.into(), &sender),
            amount
        );
        assert!(ReversibleTransfers::pending_dispatches(tx_id).is_some());

        // Verify storage indexes are properly updated after scheduling
        let sender_pending = ReversibleTransfers::pending_transfers_by_sender(&sender);
        let recipient_pending = ReversibleTransfers::pending_transfers_by_recipient(&recipient);
        assert_eq!(sender_pending.len(), 1);
        assert_eq!(sender_pending[0], tx_id);
        assert_eq!(recipient_pending.len(), 1);
        assert_eq!(recipient_pending[0], tx_id);
        assert_eq!(ReversibleTransfers::account_pending_index(&sender), 1);

        // Set time before execution time
        MockTimestamp::<Test>::set_timestamp(1_000_000 + custom_delay_ms - one_minute_ms);
        let execute_block = System::block_number() + 3;
        run_to_block(execute_block);

        // Check that the transfer was not yet executed
        assert_eq!(
            Balances::free_balance(sender),
            initial_sender_balance - amount
        );

        // recipient balance not yet changed
        assert_eq!(Balances::free_balance(recipient), initial_recipient_balance);

        // Set time past execution time
        MockTimestamp::<Test>::set_timestamp(1_000_000 + custom_delay_ms + 1);
        let execute_block = System::block_number() + 2;
        run_to_block(execute_block);

        // Check that the transfer was executed
        assert_eq!(
            Balances::free_balance(sender),
            initial_sender_balance - amount
        );
        assert_eq!(
            Balances::free_balance(recipient),
            initial_recipient_balance + amount
        );

        // Check that the hold is released
        assert_eq!(
            Balances::balance_on_hold(&HoldReason::ScheduledTransfer.into(), &sender),
            0
        );

        // Check that the pending dispatch is removed
        assert!(ReversibleTransfers::pending_dispatches(tx_id).is_none());

        // Verify storage indexes are cleaned up after execution
        assert_eq!(
            ReversibleTransfers::pending_transfers_by_sender(&sender).len(),
            0
        );
        assert_eq!(
            ReversibleTransfers::pending_transfers_by_recipient(&recipient).len(),
            0
        );
        assert_eq!(ReversibleTransfers::account_pending_index(&sender), 0);
        assert!(ReversibleTransfers::get_pending_transfer_details(&tx_id).is_none());

        // Check for the execution event
        System::assert_has_event(
            Event::TransactionExecuted {
                tx_id,
                result: Ok(().into()),
            }
            .into(),
        );
    });
}

#[test]
fn storage_indexes_maintained_correctly_on_schedule() {
    new_test_ext().execute_with(|| {
        System::set_block_number(1);
        let sender: AccountId = 1; // delay of 10
        let recipient: AccountId = 4;
        let amount: Balance = 1000;

        // Initially no pending transfers
        assert_eq!(
            ReversibleTransfers::pending_transfers_by_sender(&sender).len(),
            0
        );
        assert_eq!(
            ReversibleTransfers::pending_transfers_by_recipient(&recipient).len(),
            0
        );
        assert_eq!(ReversibleTransfers::account_pending_index(&sender), 0);

        let call = transfer_call(recipient, amount);
        let tx_id = calculate_tx_id::<Test>(sender, &call);

        // Schedule a transfer
        assert_ok!(ReversibleTransfers::schedule_transfer(
            RuntimeOrigin::signed(sender),
            recipient,
            amount,
        ));

        // Verify storage indexes are properly updated
        let sender_pending = ReversibleTransfers::pending_transfers_by_sender(&sender);
        let recipient_pending = ReversibleTransfers::pending_transfers_by_recipient(&recipient);

        assert_eq!(sender_pending.len(), 1);
        assert_eq!(sender_pending[0], tx_id);
        assert_eq!(recipient_pending.len(), 1);
        assert_eq!(recipient_pending[0], tx_id);
        assert_eq!(ReversibleTransfers::account_pending_index(&sender), 1);

        // Verify transfer details
        let transfer_details = ReversibleTransfers::get_pending_transfer_details(&tx_id);
        assert!(transfer_details.is_some());
        let details = transfer_details.unwrap();
        assert_eq!(details.from, sender);
        assert_eq!(details.amount, amount);

        // Schedule another transfer to the same recipient
        let amount2 = 2000;
        let call2 = transfer_call(recipient, amount2);
        let tx_id2 = calculate_tx_id::<Test>(sender, &call2);

        assert_ok!(ReversibleTransfers::schedule_transfer(
            RuntimeOrigin::signed(sender),
            recipient,
            amount2,
        ));

        // Verify both transfers are indexed
        let sender_pending = ReversibleTransfers::pending_transfers_by_sender(&sender);
        let recipient_pending = ReversibleTransfers::pending_transfers_by_recipient(&recipient);

        assert_eq!(sender_pending.len(), 2);
        assert!(sender_pending.contains(&tx_id));
        assert!(sender_pending.contains(&tx_id2));
        assert_eq!(recipient_pending.len(), 2);
        assert!(recipient_pending.contains(&tx_id));
        assert!(recipient_pending.contains(&tx_id2));
        assert_eq!(ReversibleTransfers::account_pending_index(&sender), 2);
    });
}

#[test]
fn storage_indexes_maintained_correctly_on_execution() {
    new_test_ext().execute_with(|| {
        let start_block = 1;
        let sender: AccountId = 3;
        let recipient: AccountId = 4;
        let amount: Balance = 1000;
        let delay_blocks = 10;

        System::set_block_number(start_block);

        // Schedule a transfer
        assert_ok!(ReversibleTransfers::schedule_transfer_with_delay(
            RuntimeOrigin::signed(sender),
            recipient,
            amount,
            BlockNumberOrTimestamp::BlockNumber(delay_blocks),
        ));

        let call = transfer_call(recipient, amount);
        let tx_id = calculate_tx_id::<Test>(sender, &call);

        // Verify storage indexes are populated
        assert_eq!(
            ReversibleTransfers::pending_transfers_by_sender(&sender).len(),
            1
        );
        assert_eq!(
            ReversibleTransfers::pending_transfers_by_recipient(&recipient).len(),
            1
        );
        assert_eq!(ReversibleTransfers::account_pending_index(&sender), 1);

        // Execute the transfer by running to the delay block
        run_to_block(start_block + delay_blocks + 1);

        // Verify storage indexes are cleaned up
        assert_eq!(
            ReversibleTransfers::pending_transfers_by_sender(&sender).len(),
            0
        );
        assert_eq!(
            ReversibleTransfers::pending_transfers_by_recipient(&recipient).len(),
            0
        );
        assert_eq!(ReversibleTransfers::account_pending_index(&sender), 0);

        // Verify transfer is no longer in main storage
        assert!(ReversibleTransfers::get_pending_transfer_details(&tx_id).is_none());
    });
}

#[test]
fn storage_indexes_maintained_correctly_on_cancel() {
    new_test_ext().execute_with(|| {
        System::set_block_number(1);
        let sender: AccountId = 1;
        let recipient: AccountId = 4;
        let amount: Balance = 1000;

        let call = transfer_call(recipient, amount);
        let tx_id = calculate_tx_id::<Test>(sender, &call);

        // Schedule a transfer
        assert_ok!(ReversibleTransfers::schedule_transfer(
            RuntimeOrigin::signed(sender),
            recipient,
            amount,
        ));

        // Verify storage indexes are populated
        assert_eq!(
            ReversibleTransfers::pending_transfers_by_sender(&sender).len(),
            1
        );
        assert_eq!(
            ReversibleTransfers::pending_transfers_by_recipient(&recipient).len(),
            1
        );
        assert_eq!(ReversibleTransfers::account_pending_index(&sender), 1);

        // Cancel the transfer
        assert_ok!(ReversibleTransfers::cancel(
            RuntimeOrigin::signed(2), // interceptor from genesis config
            tx_id
        ));

        // Verify storage indexes are cleaned up
        assert_eq!(
            ReversibleTransfers::pending_transfers_by_sender(&sender).len(),
            0
        );
        assert_eq!(
            ReversibleTransfers::pending_transfers_by_recipient(&recipient).len(),
            0
        );
        assert_eq!(ReversibleTransfers::account_pending_index(&sender), 0);

        // Verify transfer is no longer in main storage
        assert!(ReversibleTransfers::get_pending_transfer_details(&tx_id).is_none());
    });
}

#[test]
fn storage_indexes_handle_multiple_identical_transfers_correctly() {
    new_test_ext().execute_with(|| {
        System::set_block_number(1);
        let sender: AccountId = 1; // delay of 10
        let recipient: AccountId = 4;
        let amount: Balance = 1000;

        let call = transfer_call(recipient, amount);
        let tx_id = calculate_tx_id::<Test>(sender, &call);

        // Schedule the same transfer twice (identical transfers)
        assert_ok!(ReversibleTransfers::schedule_transfer(
            RuntimeOrigin::signed(sender),
            recipient,
            amount,
        ));

        let tx_id1 = calculate_tx_id::<Test>(sender, &call);

        assert_ok!(ReversibleTransfers::schedule_transfer(
            RuntimeOrigin::signed(sender),
            recipient,
            amount,
        ));

        let sender_pending = ReversibleTransfers::pending_transfers_by_sender(&sender);
        let recipient_pending = ReversibleTransfers::pending_transfers_by_recipient(&recipient);

        assert_eq!(sender_pending.len(), 2);
        assert_eq!(sender_pending[0], tx_id);
        assert_eq!(sender_pending[1], tx_id1);
        assert_eq!(recipient_pending.len(), 2);
        assert_eq!(recipient_pending[0], tx_id);
        assert_eq!(recipient_pending[1], tx_id1);

        // But account count should reflect both transfers
        assert_eq!(ReversibleTransfers::account_pending_index(&sender), 2);

        // Cancel one instance
        assert_ok!(ReversibleTransfers::cancel(
            RuntimeOrigin::signed(2), // interceptor from genesis config
            tx_id
        ));

        // Indexes should still contain the transfer (since count > 1)
        assert_eq!(
            ReversibleTransfers::pending_transfers_by_sender(&sender).len(),
            1
        );
        assert_eq!(
            ReversibleTransfers::pending_transfers_by_recipient(&recipient).len(),
            1
        );
        assert_eq!(ReversibleTransfers::account_pending_index(&sender), 1);

        // Cancel the last instance
        // Check that the pending transaction count decreases to 1 when one is cancelled
        assert_ok!(ReversibleTransfers::cancel(
<<<<<<< HEAD
            RuntimeOrigin::signed(sender),
            tx_id1
=======
            RuntimeOrigin::signed(2), // interceptor from genesis config
            tx_id
>>>>>>> 3be878b2
        ));

        // Now indexes should be completely cleaned up
        assert_eq!(
            ReversibleTransfers::pending_transfers_by_sender(&sender).len(),
            0
        );
        assert_eq!(
            ReversibleTransfers::pending_transfers_by_recipient(&recipient).len(),
            0
        );
        assert_eq!(ReversibleTransfers::account_pending_index(&sender), 0);
        assert!(ReversibleTransfers::get_pending_transfer_details(&tx_id).is_none());
    });
}

#[test]
fn storage_indexes_handle_multiple_recipients_correctly() {
    new_test_ext().execute_with(|| {
        System::set_block_number(1);
        let sender: AccountId = 1;
        let recipient1: AccountId = 4;
        let recipient2: AccountId = 5;
        let amount: Balance = 1000;

        let call1 = transfer_call(recipient1, amount);
        let tx_id1 = calculate_tx_id::<Test>(sender, &call1);

        // Schedule transfers to different recipients
        assert_ok!(ReversibleTransfers::schedule_transfer(
            RuntimeOrigin::signed(sender),
            recipient1,
            amount,
        ));

        let call2 = transfer_call(recipient2, amount);
        let tx_id2 = calculate_tx_id::<Test>(sender, &call2);

        assert_ok!(ReversibleTransfers::schedule_transfer(
            RuntimeOrigin::signed(sender),
            recipient2,
            amount,
        ));

        // Sender should have both transfers
        let sender_pending = ReversibleTransfers::pending_transfers_by_sender(&sender);
        assert_eq!(sender_pending.len(), 2);
        assert!(sender_pending.contains(&tx_id1));
        assert!(sender_pending.contains(&tx_id2));

        // Each recipient should have their own transfer
        let recipient1_pending = ReversibleTransfers::pending_transfers_by_recipient(&recipient1);
        let recipient2_pending = ReversibleTransfers::pending_transfers_by_recipient(&recipient2);

        assert_eq!(recipient1_pending.len(), 1);
        assert_eq!(recipient1_pending[0], tx_id1);
        assert_eq!(recipient2_pending.len(), 1);
        assert_eq!(recipient2_pending[0], tx_id2);

        // Account count should reflect both transfers
        assert_eq!(ReversibleTransfers::account_pending_index(&sender), 2);

        // Cancel one transfer
        assert_ok!(ReversibleTransfers::cancel(
            RuntimeOrigin::signed(2), // interceptor from genesis config
            tx_id1
        ));

        // Verify selective cleanup
        let sender_pending = ReversibleTransfers::pending_transfers_by_sender(&sender);
        assert_eq!(sender_pending.len(), 1);
        assert_eq!(sender_pending[0], tx_id2);

        assert_eq!(
            ReversibleTransfers::pending_transfers_by_recipient(&recipient1).len(),
            0
        );
        assert_eq!(
            ReversibleTransfers::pending_transfers_by_recipient(&recipient2).len(),
            1
        );
        assert_eq!(ReversibleTransfers::account_pending_index(&sender), 1);
    });
}

#[test]
fn interceptor_index_works_with_interceptor() {
    new_test_ext().execute_with(|| {
        let reversible_account = 100;
        let interceptor = 101;
        let delay = BlockNumberOrTimestamp::BlockNumber(10);

        // Initially, interceptor should have empty list
        assert_eq!(
            ReversibleTransfers::interceptor_index(&interceptor).len(),
            0
        );

        // Set up reversibility with explicit reverser
        assert_ok!(ReversibleTransfers::set_high_security(
            RuntimeOrigin::signed(reversible_account),
            delay,
            interceptor,
            reversible_account + 100,
        ));

        // Verify interceptor index is updated
        let interceptor_accounts = ReversibleTransfers::interceptor_index(&interceptor);
        assert_eq!(interceptor_accounts.len(), 1);
        assert_eq!(interceptor_accounts[0], reversible_account);

        // Verify account has correct reversibility data
        assert_eq!(
            ReversibleTransfers::is_high_security(&reversible_account),
            Some(HighSecurityAccountData {
                delay,
                interceptor,
                recoverer: reversible_account + 100,
            })
        );
    });
}

#[test]
fn interceptor_index_handles_multiple_accounts() {
    new_test_ext().execute_with(|| {
        let interceptor = 100;
        let account1 = 101;
        let account2 = 102;
        let account3 = 103;
        let delay = BlockNumberOrTimestamp::BlockNumber(10);

        // Set up multiple accounts with same interceptor
        assert_ok!(ReversibleTransfers::set_high_security(
            RuntimeOrigin::signed(account1),
            delay,
            interceptor,
            account1 + 100,
        ));

        assert_ok!(ReversibleTransfers::set_high_security(
            RuntimeOrigin::signed(account2),
            delay,
            interceptor,
            account2 + 100,
        ));

        assert_ok!(ReversibleTransfers::set_high_security(
            RuntimeOrigin::signed(account3),
            delay,
            interceptor,
            account3 + 100,
        ));

        // Verify interceptor index contains all accounts
        let interceptor_accounts = ReversibleTransfers::interceptor_index(&interceptor);
        assert_eq!(interceptor_accounts.len(), 3);
        assert!(interceptor_accounts.contains(&account1));
        assert!(interceptor_accounts.contains(&account2));
        assert!(interceptor_accounts.contains(&account3));
    });
}

#[test]
fn interceptor_index_prevents_duplicates() {
    new_test_ext().execute_with(|| {
        let reversible_account = 100;
        let interceptor = 101;
        let delay = BlockNumberOrTimestamp::BlockNumber(10);

        // Set up reversibility with explicit reverser
        assert_ok!(ReversibleTransfers::set_high_security(
            RuntimeOrigin::signed(reversible_account),
            delay,
            interceptor,
            reversible_account + 100,
        ));

        // Verify initial state
        let interceptor_accounts = ReversibleTransfers::interceptor_index(&interceptor);
        assert_eq!(interceptor_accounts.len(), 1);
        assert_eq!(interceptor_accounts[0], reversible_account);

        // Try to add the same account again (this should fail due to AccountAlreadyReversible)
        assert_err!(
            ReversibleTransfers::set_high_security(
                RuntimeOrigin::signed(reversible_account),
                delay,
                interceptor,
                reversible_account + 100,
            ),
            Error::<Test>::AccountAlreadyHighSecurity
        );

        // Verify no duplicates in interceptor index
        let interceptor_accounts = ReversibleTransfers::interceptor_index(&interceptor);
        assert_eq!(interceptor_accounts.len(), 1);
    });
}

#[test]
fn interceptor_index_respects_max_limit() {
    new_test_ext().execute_with(|| {
        let interceptor = 100;
        let delay = BlockNumberOrTimestamp::BlockNumber(10);

        // Add accounts up to the limit (MaxInterceptorAccounts = 10 in mock)
        for i in 101..=110 {
            assert_ok!(ReversibleTransfers::set_high_security(
                RuntimeOrigin::signed(i),
                delay,
                interceptor,
                i + 100,
            ));
        }

        // Verify we have the maximum number of accounts
        let interceptor_accounts = ReversibleTransfers::interceptor_index(&interceptor);
        assert_eq!(interceptor_accounts.len(), 10);

        // Try to add one more account - should fail
        assert_err!(
            ReversibleTransfers::set_high_security(
                RuntimeOrigin::signed(111),
                delay,
                interceptor,
                211,
            ),
            Error::<Test>::TooManyInterceptorAccounts
        );

        // Verify count didn't change
        let interceptor_accounts = ReversibleTransfers::interceptor_index(&interceptor);
        assert_eq!(interceptor_accounts.len(), 10);
    });
}

#[test]
fn interceptor_index_empty_for_non_interceptors() {
    new_test_ext().execute_with(|| {
        let non_interceptor = 100;
        let reversible_account = 101;
        let delay = BlockNumberOrTimestamp::BlockNumber(10);

        // Set up account without explicit reverser
        assert_ok!(ReversibleTransfers::set_high_security(
            RuntimeOrigin::signed(reversible_account),
            delay,
            reversible_account + 100,
            reversible_account + 200,
        ));

        // Verify non-interceptor has empty list
        assert_eq!(
            ReversibleTransfers::interceptor_index(&non_interceptor).len(),
            0
        );
        assert_eq!(
            ReversibleTransfers::interceptor_index(&reversible_account).len(),
            0
        );
    });
}

#[test]
fn interceptor_index_different_interceptors_separate_lists() {
    new_test_ext().execute_with(|| {
        let interceptor1 = 101;
        let interceptor2 = 102;
        let account1 = 102;
        let account2 = 103;
        let delay = BlockNumberOrTimestamp::BlockNumber(10);

        // Set up accounts with different interceptors
        assert_ok!(ReversibleTransfers::set_high_security(
            RuntimeOrigin::signed(account1),
            delay,
            interceptor1,
            account1 + 100,
        ));

        assert_ok!(ReversibleTransfers::set_high_security(
            RuntimeOrigin::signed(account2),
            delay,
            interceptor2,
            account2 + 100,
        ));

        // Verify each interceptor has their own separate list
        let interceptor1_accounts = ReversibleTransfers::interceptor_index(&interceptor1);
        assert_eq!(interceptor1_accounts.len(), 1);
        assert_eq!(interceptor1_accounts[0], account1);

        let interceptor2_accounts = ReversibleTransfers::interceptor_index(&interceptor2);
        assert_eq!(interceptor2_accounts.len(), 1);
        assert_eq!(interceptor2_accounts[0], account2);
    });
}

#[test]
fn interceptor_index_works_with_intercept_policy() {
    new_test_ext().execute_with(|| {
        let reversible_account = 100;
        let interceptor = 101;
        let delay = BlockNumberOrTimestamp::BlockNumber(10);

        // Set up reversibility with Intercept policy and explicit reverser
        assert_ok!(ReversibleTransfers::set_high_security(
            RuntimeOrigin::signed(reversible_account),
            delay,
            interceptor,
            reversible_account + 100,
        ));

        // Verify interceptor index is updated regardless of policy
        let interceptor_accounts = ReversibleTransfers::interceptor_index(&interceptor);
        assert_eq!(interceptor_accounts.len(), 1);
        assert_eq!(interceptor_accounts[0], reversible_account);

        // Verify account has correct policy
        assert_eq!(
            ReversibleTransfers::is_high_security(&reversible_account),
            Some(HighSecurityAccountData {
                delay,
                interceptor,
                recoverer: reversible_account + 100,
            })
        );
    });
}

#[test]
fn global_nonce_works() {
    new_test_ext().execute_with(|| {
        let nonce = ReversibleTransfers::global_nonce();
        assert_eq!(nonce, 0);

        // Perform a reversible transfer
        let reversible_account = 100;
        let receiver = 101;
        let amount = 100;
        let delay = BlockNumberOrTimestamp::BlockNumber(10);

        assert_ok!(ReversibleTransfers::set_reversibility(
            RuntimeOrigin::signed(reversible_account),
            Some(delay),
            DelayPolicy::Intercept,
            None,
        ));

        assert_ok!(ReversibleTransfers::schedule_transfer(
            RuntimeOrigin::signed(reversible_account),
            receiver,
            amount,
        ));

        let nonce = ReversibleTransfers::global_nonce();
        assert_eq!(nonce, 1);

        // batch call should have all unique tx ids and increment nonce
        assert_ok!(Utility::batch(
            RuntimeOrigin::signed(reversible_account),
            vec![
                ReversibleTransfersCall::schedule_transfer {
                    dest: receiver,
                    amount
                }
                .into(),
                ReversibleTransfersCall::schedule_transfer {
                    dest: receiver,
                    amount: amount + 1
                }
                .into(),
                ReversibleTransfersCall::schedule_transfer {
                    dest: receiver,
                    amount: amount + 2
                }
                .into(),
            ],
        ));

        assert_eq!(ReversibleTransfers::global_nonce(), 4);
    });
}<|MERGE_RESOLUTION|>--- conflicted
+++ resolved
@@ -276,13 +276,8 @@
         let user_balance = Balances::free_balance(user);
 
         let call = transfer_call(dest_user, amount);
-<<<<<<< HEAD
         let tx_id = calculate_tx_id::<Test>(user, &call);
-        let ReversibleAccountData {
-=======
-        let tx_id = calculate_tx_id(user, &call);
         let HighSecurityAccountData {
->>>>>>> 3be878b2
             delay: user_delay, ..
         } = ReversibleTransfers::is_high_security(&user).unwrap();
         let expected_block = System::block_number() + user_delay.as_block_number().unwrap();
@@ -553,13 +548,9 @@
         let dest_user = 2;
         let amount = 100;
 
-<<<<<<< HEAD
         let tx_id = calculate_tx_id::<Test>(user, &transfer_call(dest_user, amount));
 
         // Schedule first
-=======
-        // First transfer
->>>>>>> 3be878b2
         assert_ok!(ReversibleTransfers::schedule_transfer(
             RuntimeOrigin::signed(user),
             dest_user,
@@ -626,13 +617,8 @@
         System::set_block_number(1);
         let user = 1;
         let call = transfer_call(2, 50);
-<<<<<<< HEAD
         let tx_id = calculate_tx_id::<Test>(user, &call);
-        let ReversibleAccountData {
-=======
-        let tx_id = calculate_tx_id(user, &call);
         let HighSecurityAccountData {
->>>>>>> 3be878b2
             delay: user_delay, ..
         } = ReversibleTransfers::is_high_security(&user).unwrap();
         let execute_block = BlockNumberOrTimestamp::BlockNumber(
@@ -717,15 +703,10 @@
         let dest = 2;
         let amount = 50;
         let call = transfer_call(dest, amount);
-<<<<<<< HEAD
         let tx_id = calculate_tx_id::<Test>(user, &call);
-        let ReversibleAccountData { delay, .. } =
-            ReversibleTransfers::is_reversible(&user).unwrap();
-=======
-        let tx_id = calculate_tx_id(user, &call);
+
         let HighSecurityAccountData { delay, .. } =
             ReversibleTransfers::is_high_security(&user).unwrap();
->>>>>>> 3be878b2
         let execute_block = BlockNumberOrTimestampOf::<Test>::BlockNumber(
             System::block_number() + delay.as_block_number().unwrap(),
         );
@@ -856,15 +837,9 @@
         let initial_user_balance = Balances::free_balance(user);
         let initial_dest_balance = Balances::free_balance(dest);
         let call = transfer_call(dest, amount);
-<<<<<<< HEAD
         let tx_id = calculate_tx_id::<Test>(user, &call);
-        let ReversibleAccountData { delay, .. } =
-            ReversibleTransfers::is_reversible(&user).unwrap();
-=======
-        let tx_id = calculate_tx_id(user, &call);
         let HighSecurityAccountData { delay, .. } =
             ReversibleTransfers::is_high_security(&user).unwrap();
->>>>>>> 3be878b2
         let start_block = BlockNumberOrTimestamp::BlockNumber(System::block_number());
         let execute_block = start_block.saturating_add(&delay).unwrap();
 
@@ -972,15 +947,9 @@
         let initial_user_balance = Balances::free_balance(user);
         let initial_dest_balance = Balances::free_balance(dest);
         let call = transfer_call(dest, amount);
-<<<<<<< HEAD
         let tx_id = calculate_tx_id::<Test>(user, &call);
-        let ReversibleAccountData { delay, .. } =
-            ReversibleTransfers::is_reversible(&user).unwrap();
-=======
-        let tx_id = calculate_tx_id(user, &call);
         let HighSecurityAccountData { delay, .. } =
             ReversibleTransfers::is_high_security(&user).unwrap();
->>>>>>> 3be878b2
         let start_block = System::block_number();
         let execute_block = BlockNumberOrTimestampOf::<Test>::BlockNumber(
             start_block + delay.as_block_number().unwrap(),
@@ -1734,15 +1703,9 @@
         assert_eq!(ReversibleTransfers::account_pending_index(&sender), 1);
 
         // Cancel the last instance
-        // Check that the pending transaction count decreases to 1 when one is cancelled
         assert_ok!(ReversibleTransfers::cancel(
-<<<<<<< HEAD
             RuntimeOrigin::signed(sender),
             tx_id1
-=======
-            RuntimeOrigin::signed(2), // interceptor from genesis config
-            tx_id
->>>>>>> 3be878b2
         ));
 
         // Now indexes should be completely cleaned up
