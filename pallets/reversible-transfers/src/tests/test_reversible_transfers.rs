--- conflicted
+++ resolved
@@ -73,15 +73,12 @@
 	pallet_assets::Pallet::<Test>::balance(id, who)
 }
 
-<<<<<<< HEAD
-=======
 // Test-only helper: amount held (by reversible pallet reason) for an asset account
 fn asset_holds(id: u32, who: AccountId) -> Balance {
 	let reason: RuntimeHoldReason = HoldReason::ScheduledTransfer.into();
 	<pallet_assets_holder::Pallet<Test> as AssetsInspectHold<_>>::balance_on_hold(id, &reason, &who)
 }
 
->>>>>>> 981ce077
 #[test]
 fn set_high_security_works() {
 	new_test_ext().execute_with(|| {
@@ -1261,8 +1258,6 @@
 
 		assert_eq!(asset_balance(asset_id, sender), sender_asset_before - amount);
 		assert_eq!(asset_balance(asset_id, recipient), recipient_asset_before + amount);
-<<<<<<< HEAD
-=======
 		assert_eq!(asset_holds(asset_id, sender), 0);
 	});
 }
@@ -1468,7 +1463,6 @@
 			),
 			10
 		);
->>>>>>> 981ce077
 	});
 }
 
