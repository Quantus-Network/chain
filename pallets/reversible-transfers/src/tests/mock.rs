--- conflicted
+++ resolved
@@ -58,12 +58,9 @@
 
 	#[runtime::pallet_index(7)]
 	pub type Assets = pallet_assets::Pallet<Test>;
-<<<<<<< HEAD
-=======
 
 	#[runtime::pallet_index(8)]
 	pub type AssetsHolder = pallet_assets_holder::Pallet<Test>;
->>>>>>> 981ce077
 }
 
 impl TryFrom<RuntimeCall> for pallet_balances::Call<Test> {
@@ -195,11 +192,6 @@
 	type CallbackHandle = pallet_assets::AutoIncAssetId<Test, ()>;
 	type AssetAccountDeposit = AssetAccountDeposit;
 	type RemoveItemsLimit = frame_support::traits::ConstU32<1000>;
-<<<<<<< HEAD
-	#[cfg(feature = "runtime-benchmarks")]
-	type BenchmarkHelper = ();
-	type Holder = ();
-=======
 	type Holder = pallet_assets_holder::Pallet<Test>;
 	#[cfg(feature = "runtime-benchmarks")]
 	type BenchmarkHelper = ();
@@ -208,7 +200,6 @@
 impl pallet_assets_holder::Config for Test {
 	type RuntimeEvent = RuntimeEvent;
 	type RuntimeHoldReason = RuntimeHoldReason;
->>>>>>> 981ce077
 }
 
 parameter_types! {
