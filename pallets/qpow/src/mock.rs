--- conflicted
+++ resolved
@@ -69,10 +69,7 @@
 
 impl pallet_qpow::Config for Test {
     type RuntimeEvent = RuntimeEvent;
-<<<<<<< HEAD
-=======
     type WeightInfo = ();
->>>>>>> 1e7fea4d
     type InitialDistanceThresholdExponent = ConstU32<508>;
     type DifficultyAdjustPercentClamp = ConstU8<10>;
     type TargetBlockTime = ConstU64<1000>;
