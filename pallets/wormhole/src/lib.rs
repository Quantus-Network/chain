#![cfg_attr(not(feature = "std"), no_std)]
extern crate alloc;

pub use pallet::*;

#[cfg(test)]
mod mock;
#[cfg(test)]
mod tests;

<<<<<<< HEAD
pub type BalanceOf<T> = <<T as Config>::Currency as frame_support::traits::fungible::Inspect<
    <T as frame_system::Config>::AccountId,
>>::Balance;
=======
#[cfg(feature = "runtime-benchmarks")]
mod benchmarking;
>>>>>>> 1e7fea4d

#[frame_support::pallet]
pub mod pallet {
    use super::BalanceOf;
    use alloc::vec::Vec;
    use codec::{Decode, Encode};
    use frame_support::{pallet_prelude::*, traits::fungible::Mutate};
    use frame_system::pallet_prelude::*;
    use lazy_static::lazy_static;
    use plonky2::{
        field::{goldilocks_field::GoldilocksField, types::PrimeField64},
        plonk::{
            circuit_data::{CommonCircuitData, VerifierCircuitData},
            config::{GenericConfig, PoseidonGoldilocksConfig},
            proof::ProofWithPublicInputs,
        },
        util::serialization::DefaultGateSerializer,
    };

    #[pallet::pallet]
    pub struct Pallet<T>(_);

    #[pallet::config]
    pub trait Config: frame_system::Config {
        /// Overarching runtime event type
        type RuntimeEvent: From<Event<Self>> + IsType<<Self as frame_system::Config>::RuntimeEvent>;

        /// Currency type for minting
        type Currency: Mutate<Self::AccountId>;

        /// Weight information for pallet operations.
        type WeightInfo: WeightInfo;
    }

    pub trait WeightInfo {
        fn verify_wormhole_proof() -> Weight;
        fn verify_wormhole_proof_with_used_nullifier() -> Weight;
        fn verify_wormhole_proof_deserialization_failure() -> Weight;
        fn verify_wormhole_proof_empty_data() -> Weight;
    }

    impl WeightInfo for () {
        fn verify_wormhole_proof() -> Weight {
            Weight::zero()
        }
        fn verify_wormhole_proof_with_used_nullifier() -> Weight {
            Weight::zero()
        }
        fn verify_wormhole_proof_deserialization_failure() -> Weight {
            Weight::zero()
        }
        fn verify_wormhole_proof_empty_data() -> Weight {
            Weight::zero()
        }
    }

    const D: usize = 2;
    type C = PoseidonGoldilocksConfig;
    type F = <C as GenericConfig<D>>::F;

    #[derive(Encode, Decode, Clone, PartialEq, Eq, Debug, TypeInfo)]
    pub struct WormholePublicInputs<T: Config> {
        pub nullifier: [u8; 64],
        pub exit_account: T::AccountId,
        pub exit_amount: u64,
        pub fee_amount: u64,
        pub storage_root: [u8; 32],
    }

    impl<T: Config> WormholePublicInputs<T> {
        // Convert from a vector of GoldilocksField elements
        pub fn from_fields(fields: &[GoldilocksField]) -> Result<Self, Error<T>> {
            if fields.len() < 16 {
                // Ensure we have enough fields
                return Err(Error::<T>::InvalidPublicInputs);
            }

            // Convert fields to bytes, each GoldilocksField is 8 bytes (u64)
            let mut nullifier = [0u8; 64];
            let mut account_bytes = [0u8; 32];
            let mut storage_root = [0u8; 32];

            // First 8 fields (64 bytes) are the nullifier
            for i in 0..8 {
                nullifier[i * 8..(i + 1) * 8]
                    .copy_from_slice(&fields[i].to_canonical_u64().to_le_bytes());
            }

            // Next 4 fields (32 bytes) are the exit account
            for i in 0..4 {
                account_bytes[i * 8..(i + 1) * 8]
                    .copy_from_slice(&fields[i + 8].to_canonical_u64().to_le_bytes());
            }

            // Next field is exit amount
            let exit_amount = fields[12].to_canonical_u64();

            // Next field is fee amount
            let fee_amount = fields[13].to_canonical_u64();

            // Last 2 fields are storage root
            for i in 0..4 {
                storage_root[i * 8..(i + 1) * 8]
                    .copy_from_slice(&fields[i + 14].to_canonical_u64().to_le_bytes());
            }

            let exit_account = T::AccountId::decode(&mut &account_bytes[..])
                .map_err(|_| Error::<T>::InvalidPublicInputs)?;

            Ok(WormholePublicInputs {
                nullifier,
                exit_account,
                exit_amount,
                fee_amount,
                storage_root,
            })
        }
    }

    // Define the circuit data as a lazy static constant
    lazy_static! {
        static ref CIRCUIT_DATA: CommonCircuitData<F, D> = {
            let bytes = include_bytes!("../common.hex");
            CommonCircuitData::from_bytes(bytes.to_vec(), &DefaultGateSerializer)
                .expect("Failed to parse circuit data")
        };
        static ref VERIFIER_DATA: VerifierCircuitData<F, C, D> = {
            let bytes = include_bytes!("../verifier.hex");
            VerifierCircuitData::from_bytes(bytes.to_vec(), &DefaultGateSerializer)
                .expect("Failed to parse verifier data")
        };
    }

    #[pallet::storage]
    #[pallet::getter(fn used_nullifiers)]
    pub(super) type UsedNullifiers<T: Config> =
        StorageMap<_, Blake2_128Concat, [u8; 64], bool, ValueQuery>;

    #[pallet::event]
    #[pallet::generate_deposit(pub(super) fn deposit_event)]
    pub enum Event<T: Config> {
        ProofVerified { exit_amount: BalanceOf<T> },
    }

    #[pallet::error]
    pub enum Error<T> {
        InvalidProof,
        ProofDeserializationFailed,
        InvalidVerificationKey,
        NotInitialized,
        AlreadyInitialized,
        VerificationFailed,
        VerifierNotFound,
        InvalidPublicInputs,
        NullifierAlreadyUsed,
    }

    #[pallet::call]
    impl<T: Config> Pallet<T> {
        #[pallet::call_index(0)]
        #[pallet::weight(<T as Config>::WeightInfo::verify_wormhole_proof())]
        pub fn verify_wormhole_proof(origin: OriginFor<T>, proof_bytes: Vec<u8>) -> DispatchResult {
            ensure_none(origin)?;

            let proof = ProofWithPublicInputs::from_bytes(proof_bytes.clone(), &*CIRCUIT_DATA)
                .map_err(|_e| {
                    // log::error!("Proof deserialization failed: {:?}", e.to_string());
                    Error::<T>::ProofDeserializationFailed
                })?;

            let public_inputs = WormholePublicInputs::<T>::from_fields(&proof.public_inputs)?;

            // Verify nullifier hasn't been used
            ensure!(
                !UsedNullifiers::<T>::contains_key(public_inputs.nullifier),
                Error::<T>::NullifierAlreadyUsed
            );

            VERIFIER_DATA.verify(proof).map_err(|_e| {
                // log::error!("Verification failed: {:?}", e.to_string());
                Error::<T>::VerificationFailed
            })?;

            // Mark nullifier as used
            UsedNullifiers::<T>::insert(public_inputs.nullifier, true);

            let exit_balance = public_inputs
                .exit_amount
                .try_into()
                .map_err(|_| "Conversion from u64 to Balance failed")?;

            T::Currency::mint_into(&public_inputs.exit_account, exit_balance)?;

            Self::deposit_event(Event::ProofVerified {
                exit_amount: exit_balance,
            });

            Ok(())
        }
    }
}<|MERGE_RESOLUTION|>--- conflicted
+++ resolved
@@ -8,14 +8,12 @@
 #[cfg(test)]
 mod tests;
 
-<<<<<<< HEAD
 pub type BalanceOf<T> = <<T as Config>::Currency as frame_support::traits::fungible::Inspect<
     <T as frame_system::Config>::AccountId,
 >>::Balance;
-=======
+
 #[cfg(feature = "runtime-benchmarks")]
 mod benchmarking;
->>>>>>> 1e7fea4d
 
 #[frame_support::pallet]
 pub mod pallet {
