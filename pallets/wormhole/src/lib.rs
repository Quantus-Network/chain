--- conflicted
+++ resolved
@@ -8,9 +8,7 @@
 #[cfg(test)]
 mod tests;
 
-pub type BalanceOf<T> = <<T as Config>::Currency as frame_support::traits::fungible::Inspect<
-    <T as frame_system::Config>::AccountId,
->>::Balance;
+pub type BalanceOf<T> = <T as pallet_balances::Config>::Balance;
 
 #[cfg(feature = "runtime-benchmarks")]
 mod benchmarking;
@@ -23,6 +21,7 @@
     use frame_support::{pallet_prelude::*, traits::fungible::Mutate};
     use frame_system::pallet_prelude::*;
     use lazy_static::lazy_static;
+    use pallet_balances::Pallet as BalancesPallet;
     use plonky2::{
         field::{goldilocks_field::GoldilocksField, types::PrimeField64},
         plonk::{
@@ -37,12 +36,9 @@
     pub struct Pallet<T>(_);
 
     #[pallet::config]
-    pub trait Config: frame_system::Config {
+    pub trait Config: frame_system::Config + pallet_balances::Config {
         /// Overarching runtime event type
         type RuntimeEvent: From<Event<Self>> + IsType<<Self as frame_system::Config>::RuntimeEvent>;
-
-        /// Currency type for minting
-        type Currency: Mutate<Self::AccountId>;
 
         /// Weight information for pallet operations.
         type WeightInfo: WeightInfo;
@@ -209,20 +205,17 @@
                 .try_into()
                 .map_err(|_| "Conversion from u64 to Balance failed")?;
 
-            T::Currency::mint_into(&public_inputs.exit_account, exit_balance)?;
-
-<<<<<<< HEAD
-=======
+            BalancesPallet::<T, ()>::mint_into(&public_inputs.exit_account, exit_balance)?;
+
             // Create a transfer proof for the minted tokens
             let mint_account = T::MintingAccount::get();
-            BalancesPallet::<T>::store_transfer_proof(
+            BalancesPallet::<T, ()>::store_transfer_proof(
                 &mint_account,
                 &public_inputs.exit_account,
                 exit_balance,
             );
 
-            // // Emit event
->>>>>>> 5551d644
+            // Emit event
             Self::deposit_event(Event::ProofVerified {
                 exit_amount: exit_balance,
             });
