[package]
authors.workspace = true
edition.workspace = true
homepage.workspace = true
license.workspace = true
name = "pallet-wormhole"
repository.workspace = true
version = "0.1.0"

[dependencies]
codec = { workspace = true, default-features = false, features = ["derive"] }
frame-benchmarking = { workspace = true, optional = true }
frame-support.workspace = true
frame-system.workspace = true
hex = { workspace = true, features = ["alloc"], optional = true }
lazy_static.workspace = true
log.workspace = true
pallet-balances.workspace = true
plonky2.workspace = true
qp-wormhole.workspace = true
scale-info = { workspace = true, default-features = false, features = [
	"derive",
] }
sp-core.workspace = true
sp-io.workspace = true
sp-runtime.workspace = true
wormhole-circuit = { workspace = true, default-features = false, features = [
	"no_std",
] }
wormhole-verifier = { workspace = true, default-features = false, features = [
	"no_random",
	"no_std",
] }
zk-circuits-common = { workspace = true, default-features = false, features = [
	"no_random",
	"no_std",
] }

[dev-dependencies]
hex = { workspace = true, features = ["alloc"] }

[features]
default = ["std"]
runtime-benchmarks = [
	"frame-benchmarking",
	"frame-support/runtime-benchmarks",
	"frame-system/runtime-benchmarks",
	"hex",
	"pallet-balances/runtime-benchmarks",
]
std = [
	"codec/std",
	"frame-benchmarking",
	"frame-support/std",
	"frame-system/std",
	"hex/std",
	"lazy_static/spin_no_std",
	"log/std",
	"pallet-balances/std",
	"plonky2/std",
	"qp-wormhole/std",
	"scale-info/std",
	"sp-core/std",
	"sp-io/std",
	"sp-runtime/std",
<<<<<<< HEAD
	"sp-std/std",
	"wormhole-circuit/std",
=======
>>>>>>> 0794526e
	"wormhole-verifier/std",
	"zk-circuits-common/std",
]
try-runtime = ["frame-support/try-runtime", "frame-system/try-runtime"]<|MERGE_RESOLUTION|>--- conflicted
+++ resolved
@@ -63,11 +63,6 @@
 	"sp-core/std",
 	"sp-io/std",
 	"sp-runtime/std",
-<<<<<<< HEAD
-	"sp-std/std",
-	"wormhole-circuit/std",
-=======
->>>>>>> 0794526e
 	"wormhole-verifier/std",
 	"zk-circuits-common/std",
 ]
