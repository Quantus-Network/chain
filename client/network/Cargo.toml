--- conflicted
+++ resolved
@@ -65,18 +65,10 @@
 sp-blockchain.workspace = true
 sp-core.default-features = true
 sp-core.workspace = true
-sp-inherents = { workspace = true, default-features = true }
-<<<<<<< HEAD
-sp-runtime = { workspace = true, default-features = true }
-thiserror = { workspace = true, default-features = true }
-tokio = { workspace = true, features = ["macros", "net", "sync"], default-features = true }
-=======
 sp-runtime.default-features = true
 sp-runtime.workspace = true
-sp-std = { workspace = true, default-features = true }
 thiserror = { workspace = true }
 tokio = { features = ["macros", "sync"], workspace = true, default-features = true }
->>>>>>> 0f2652d9
 tokio-stream = { workspace = true }
 unsigned-varint = { features = ["asynchronous_codec", "futures"], workspace = true }
 void = { workspace = true }
@@ -93,7 +85,4 @@
 criterion = { workspace = true, default-features = true, features = ["async_tokio"] }
 
 [build-dependencies]
-prost-build = { workspace = true }
-
-[features]
-default = []+prost-build = { workspace = true }