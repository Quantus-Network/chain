// This file is part of Substrate.

// Copyright (C) Parity Technologies (UK) Ltd.
// SPDX-License-Identifier: GPL-3.0-or-later WITH Classpath-exception-2.0

// This program is free software: you can redistribute it and/or modify
// it under the terms of the GNU General Public License as published by
// the Free Software Foundation, either version 3 of the License, or
// (at your option) any later version.

// This program is distributed in the hope that it will be useful,
// but WITHOUT ANY WARRANTY; without even the implied warranty of
// MERCHANTABILITY or FITNESS FOR A PARTICULAR PURPOSE. See the
// GNU General Public License for more details.

// You should have received a copy of the GNU General Public License
// along with this program. If not, see <https://www.gnu.org/licenses/>.

//! Main entry point of the sc-network crate.
//!
//! There are two main structs in this module: [`NetworkWorker`] and [`NetworkService`].
//! The [`NetworkWorker`] *is* the network. Network is driven by [`NetworkWorker::run`] future that
//! terminates only when all instances of the control handles [`NetworkService`] were dropped.
//! The [`NetworkService`] is merely a shared version of the [`NetworkWorker`]. You can obtain an
//! `Arc<NetworkService>` by calling [`NetworkWorker::service`].
//!
//! The methods of the [`NetworkService`] are implemented by sending a message over a channel,
//! which is then processed by [`NetworkWorker::next_action`].

use crate::{
	behaviour::{self, Behaviour, BehaviourOut},
	bitswap::BitswapRequestHandler,
	config::{
		parse_addr, FullNetworkConfiguration, IncomingRequest, MultiaddrWithPeerId,
		NonDefaultSetConfig, NotificationHandshake, Params, SetConfig, TransportConfig,
	},
	discovery::DiscoveryConfig,
	error::Error,
	event::{DhtEvent, Event},
	network_state::{
		NetworkState, NotConnectedPeer as NetworkStateNotConnectedPeer, Peer as NetworkStatePeer,
	},
	peer_store::{PeerStore, PeerStoreProvider},
	protocol::{self, Protocol, Ready},
	protocol_controller::{self, ProtoSetConfig, ProtocolController, SetId},
	request_responses::{IfDisconnected, ProtocolConfig as RequestResponseConfig, RequestFailure},
	service::{
		signature::{Signature, SigningError},
		traits::{
			BandwidthSink, NetworkBackend, NetworkDHTProvider, NetworkEventStream, NetworkPeers,
			NetworkRequest, NetworkService as NetworkServiceT, NetworkSigner, NetworkStateInfo,
			NetworkStatus, NetworkStatusProvider, NotificationSender as NotificationSenderT,
			NotificationSenderError, NotificationSenderReady as NotificationSenderReadyT,
		},
	},
	transport,
	types::ProtocolName,
	NotificationService, ReputationChange,
};

use codec::DecodeAll;
use futures::{channel::oneshot, prelude::*};
use libp2p::{
	connection_limits::{ConnectionLimits, Exceeded},
	core::{upgrade, ConnectedPoint, Endpoint},
	identify::Info as IdentifyInfo,
	multiaddr::{self, Multiaddr},
	swarm::{
		Config as SwarmConfig, ConnectionError, ConnectionId, DialError, Executor, ListenError,
		NetworkBehaviour, Swarm, SwarmEvent,
	},
	PeerId,
};
use log::{debug, error, info, trace, warn};
use metrics::{Histogram, MetricSources, Metrics};
use parking_lot::Mutex;
use prometheus_endpoint::Registry;
use sc_network_types::kad::{Key as KademliaKey, Record};

use sc_client_api::BlockBackend;
use sc_network_common::{
	role::{ObservedRole, Roles},
	ExHashT,
};
use sc_utils::mpsc::{tracing_unbounded, TracingUnboundedReceiver, TracingUnboundedSender};
use sp_runtime::traits::Block as BlockT;

pub use behaviour::{InboundFailure, OutboundFailure, ResponseFailure};
pub use libp2p::identity::{DecodingError, Keypair, PublicKey};
pub use metrics::NotificationMetrics;
pub use protocol::NotificationsSink;
use std::{
	collections::{HashMap, HashSet},
	fs, iter,
	marker::PhantomData,
	num::NonZeroUsize,
	pin::Pin,
	str,
	sync::{
		atomic::{AtomicUsize, Ordering},
		Arc,
	},
	time::{Duration, Instant},
};

pub(crate) mod metrics;
pub(crate) mod out_events;

pub mod signature;
pub mod traits;

/// Logging target for the file.
const LOG_TARGET: &str = "sub-libp2p";

struct Libp2pBandwidthSink {
	#[allow(deprecated)]
	sink: Arc<transport::BandwidthSinks>,
}

impl BandwidthSink for Libp2pBandwidthSink {
	fn total_inbound(&self) -> u64 {
		self.sink.total_inbound()
	}

	fn total_outbound(&self) -> u64 {
		self.sink.total_outbound()
	}
}

/// Substrate network service. Handles network IO and manages connectivity.
pub struct NetworkService<B: BlockT + 'static, H: ExHashT> {
	/// Number of peers we're connected to.
	num_connected: Arc<AtomicUsize>,
	/// The local external addresses.
	external_addresses: Arc<Mutex<HashSet<Multiaddr>>>,
	/// Listen addresses. Do **NOT** include a trailing `/p2p/` with our `PeerId`.
	listen_addresses: Arc<Mutex<HashSet<Multiaddr>>>,
	/// Local copy of the `PeerId` of the local node.
	local_peer_id: PeerId,
	/// The `KeyPair` that defines the `PeerId` of the local node.
	local_identity: Keypair,
	/// Bandwidth logging system. Can be queried to know the average bandwidth consumed.
	bandwidth: Arc<dyn BandwidthSink>,
	/// Channel that sends messages to the actual worker.
	to_worker: TracingUnboundedSender<ServiceToWorkerMsg>,
	/// Protocol name -> `SetId` mapping for notification protocols. The map never changes after
	/// initialization.
	notification_protocol_ids: HashMap<ProtocolName, SetId>,
	/// Handles to manage peer connections on notification protocols. The vector never changes
	/// after initialization.
	protocol_handles: Vec<protocol_controller::ProtocolHandle>,
	/// Shortcut to sync protocol handle (`protocol_handles[0]`).
	sync_protocol_handle: protocol_controller::ProtocolHandle,
	/// Handle to `PeerStore`.
	peer_store_handle: Arc<dyn PeerStoreProvider>,
	/// Marker to pin the `H` generic. Serves no purpose except to not break backwards
	/// compatibility.
	_marker: PhantomData<H>,
	/// Marker for block type
	_block: PhantomData<B>,
}

#[async_trait::async_trait]
impl<B, H> NetworkBackend<B, H> for NetworkWorker<B, H>
where
	B: BlockT + 'static,
	H: ExHashT,
{
	type NotificationProtocolConfig = NonDefaultSetConfig;
	type RequestResponseProtocolConfig = RequestResponseConfig;
	type NetworkService<Block, Hash> = Arc<NetworkService<B, H>>;
	type PeerStore = PeerStore;
	type BitswapConfig = RequestResponseConfig;

	fn new(params: Params<B, H, Self>) -> Result<Self, Error>
	where
		Self: Sized,
	{
		NetworkWorker::new(params)
	}

	/// Get handle to `NetworkService` of the `NetworkBackend`.
	fn network_service(&self) -> Arc<dyn NetworkServiceT> {
		self.service.clone()
	}

	/// Create `PeerStore`.
	fn peer_store(
		bootnodes: Vec<sc_network_types::PeerId>,
		metrics_registry: Option<Registry>,
	) -> Self::PeerStore {
		PeerStore::new(bootnodes.into_iter().map(From::from).collect(), metrics_registry)
	}

	fn register_notification_metrics(registry: Option<&Registry>) -> NotificationMetrics {
		NotificationMetrics::new(registry)
	}

	fn bitswap_server(
		client: Arc<dyn BlockBackend<B> + Send + Sync>,
	) -> (Pin<Box<dyn Future<Output = ()> + Send>>, Self::BitswapConfig) {
		let (handler, protocol_config) = BitswapRequestHandler::new(client.clone());

		(Box::pin(async move { handler.run().await }), protocol_config)
	}

	/// Create notification protocol configuration.
	fn notification_config(
		protocol_name: ProtocolName,
		fallback_names: Vec<ProtocolName>,
		max_notification_size: u64,
		handshake: Option<NotificationHandshake>,
		set_config: SetConfig,
		_metrics: NotificationMetrics,
		_peerstore_handle: Arc<dyn PeerStoreProvider>,
	) -> (Self::NotificationProtocolConfig, Box<dyn NotificationService>) {
		NonDefaultSetConfig::new(
			protocol_name,
			fallback_names,
			max_notification_size,
			handshake,
			set_config,
		)
	}

	/// Create request-response protocol configuration.
	fn request_response_config(
		protocol_name: ProtocolName,
		fallback_names: Vec<ProtocolName>,
		max_request_size: u64,
		max_response_size: u64,
		request_timeout: Duration,
		inbound_queue: Option<async_channel::Sender<IncomingRequest>>,
	) -> Self::RequestResponseProtocolConfig {
		Self::RequestResponseProtocolConfig {
			name: protocol_name,
			fallback_names,
			max_request_size,
			max_response_size,
			request_timeout,
			inbound_queue,
		}
	}

	/// Start [`NetworkBackend`] event loop.
	async fn run(mut self) {
		self.run().await
	}
}

impl<B, H> NetworkWorker<B, H>
where
	B: BlockT + 'static,
	H: ExHashT,
{
	/// Creates the network service.
	///
	/// Returns a `NetworkWorker` that implements `Future` and must be regularly polled in order
	/// for the network processing to advance. From it, you can extract a `NetworkService` using
	/// `worker.service()`. The `NetworkService` can be shared through the codebase.
	pub fn new(params: Params<B, H, Self>) -> Result<Self, Error> {
		let peer_store_handle = params.network_config.peer_store_handle();
		let FullNetworkConfiguration {
			notification_protocols,
			request_response_protocols,
			mut network_config,
			..
		} = params.network_config;

		// Private and public keys configuration.
		let local_identity = network_config.node_key.clone().into_keypair()?;
		let local_public = local_identity.public();
		let local_peer_id = local_public.to_peer_id();

		network_config.boot_nodes = network_config
			.boot_nodes
			.into_iter()
			.filter(|boot_node| boot_node.peer_id != local_peer_id.into())
			.collect();
		network_config.default_peers_set.reserved_nodes = network_config
			.default_peers_set
			.reserved_nodes
			.into_iter()
			.filter(|reserved_node| {
				if reserved_node.peer_id == local_peer_id.into() {
					warn!(
						target: LOG_TARGET,
						"Local peer ID used in reserved node, ignoring: {}",
						reserved_node,
					);
					false
				} else {
					true
				}
			})
			.collect();

		// Ensure the listen addresses are consistent with the transport.
		ensure_addresses_consistent_with_transport(
			network_config.listen_addresses.iter(),
			&network_config.transport,
		)?;
		ensure_addresses_consistent_with_transport(
			network_config.boot_nodes.iter().map(|x| &x.multiaddr),
			&network_config.transport,
		)?;
		ensure_addresses_consistent_with_transport(
			network_config.default_peers_set.reserved_nodes.iter().map(|x| &x.multiaddr),
			&network_config.transport,
		)?;
		for notification_protocol in &notification_protocols {
			ensure_addresses_consistent_with_transport(
				notification_protocol.set_config().reserved_nodes.iter().map(|x| &x.multiaddr),
				&network_config.transport,
			)?;
		}
		ensure_addresses_consistent_with_transport(
			network_config.public_addresses.iter(),
			&network_config.transport,
		)?;

		let (to_worker, from_service) = tracing_unbounded("mpsc_network_worker", 100_000);

		if let Some(path) = &network_config.net_config_path {
			fs::create_dir_all(path)?;
		}

		info!(
			target: LOG_TARGET,
			"🏷  Local node identity is: {}",
			local_peer_id.to_base58(),
		);
		info!(target: LOG_TARGET, "Running libp2p network backend");

		let (transport, bandwidth) = {
			let config_mem = match network_config.transport {
				TransportConfig::MemoryOnly => true,
				TransportConfig::Normal { .. } => false,
			};

			transport::build_transport(local_identity.clone().into(), config_mem)
		};

		let (to_notifications, from_protocol_controllers) =
			tracing_unbounded("mpsc_protocol_controllers_to_notifications", 10_000);

		// We must prepend a hardcoded default peer set to notification protocols.
		let all_peer_sets_iter = iter::once(&network_config.default_peers_set)
			.chain(notification_protocols.iter().map(|protocol| protocol.set_config()));

		let (protocol_handles, protocol_controllers): (Vec<_>, Vec<_>) = all_peer_sets_iter
			.enumerate()
			.map(|(set_id, set_config)| {
				let proto_set_config = ProtoSetConfig {
					in_peers: set_config.in_peers,
					out_peers: set_config.out_peers,
					reserved_nodes: set_config
						.reserved_nodes
						.iter()
						.map(|node| node.peer_id.into())
						.collect(),
					reserved_only: set_config.non_reserved_mode.is_reserved_only(),
				};

				ProtocolController::new(
					SetId::from(set_id),
					proto_set_config,
					to_notifications.clone(),
					Arc::clone(&peer_store_handle),
				)
			})
			.unzip();

		// Shortcut to default (sync) peer set protocol handle.
		let sync_protocol_handle = protocol_handles[0].clone();

		// Spawn `ProtocolController` runners.
		protocol_controllers
			.into_iter()
			.for_each(|controller| (params.executor)(controller.run().boxed()));

		// Protocol name to protocol id mapping. The first protocol is always block announce (sync)
		// protocol, aka default (hardcoded) peer set.
		let notification_protocol_ids: HashMap<ProtocolName, SetId> =
			iter::once(&params.block_announce_config)
				.chain(notification_protocols.iter())
				.enumerate()
				.map(|(index, protocol)| (protocol.protocol_name().clone(), SetId::from(index)))
				.collect();

		let known_addresses = {
			// Collect all reserved nodes and bootnodes addresses.
			let mut addresses: Vec<_> = network_config
				.default_peers_set
				.reserved_nodes
				.iter()
				.map(|reserved| (reserved.peer_id, reserved.multiaddr.clone()))
				.chain(notification_protocols.iter().flat_map(|protocol| {
					protocol
						.set_config()
						.reserved_nodes
						.iter()
						.map(|reserved| (reserved.peer_id, reserved.multiaddr.clone()))
				}))
				.chain(
					network_config
						.boot_nodes
						.iter()
						.map(|bootnode| (bootnode.peer_id, bootnode.multiaddr.clone())),
				)
				.collect();

			// Remove possible duplicates.
			addresses.sort();
			addresses.dedup();

			addresses
		};

		// Check for duplicate bootnodes.
		network_config.boot_nodes.iter().try_for_each(|bootnode| {
			if let Some(other) = network_config
				.boot_nodes
				.iter()
				.filter(|o| o.multiaddr == bootnode.multiaddr)
				.find(|o| o.peer_id != bootnode.peer_id)
			{
				Err(Error::DuplicateBootnode {
					address: bootnode.multiaddr.clone().into(),
					first_id: bootnode.peer_id.into(),
					second_id: other.peer_id.into(),
				})
			} else {
				Ok(())
			}
		})?;

		// List of bootnode multiaddresses.
		let mut boot_node_ids = HashMap::<PeerId, Vec<Multiaddr>>::new();

		for bootnode in network_config.boot_nodes.iter() {
			boot_node_ids
				.entry(bootnode.peer_id.into())
				.or_default()
				.push(bootnode.multiaddr.clone().into());
		}

		let boot_node_ids = Arc::new(boot_node_ids);

		let num_connected = Arc::new(AtomicUsize::new(0));
		let external_addresses = Arc::new(Mutex::new(HashSet::new()));

		let (protocol, notif_protocol_handles) = Protocol::new(
			From::from(&params.role),
			params.notification_metrics,
			notification_protocols,
			params.block_announce_config,
			Arc::clone(&peer_store_handle),
			protocol_handles.clone(),
			from_protocol_controllers,
		)?;

		// Build the swarm.
		let (mut swarm, bandwidth): (Swarm<Behaviour<B>>, _) = {
			let user_agent =
				format!("{} ({})", network_config.client_version, network_config.node_name);

			let discovery_config = {
				let mut config = DiscoveryConfig::new(local_peer_id);
				config.with_permanent_addresses(
					known_addresses
						.iter()
						.map(|(peer, address)| (peer.into(), address.clone().into()))
						.collect::<Vec<_>>(),
				);
				config.discovery_limit(u64::from(network_config.default_peers_set.out_peers) + 15);
				config.with_kademlia(
					params.genesis_hash,
					params.fork_id.as_deref(),
					&params.protocol_id,
				);
				config.with_dht_random_walk(network_config.enable_dht_random_walk);
				config.allow_non_globals_in_dht(network_config.allow_non_globals_in_dht);
				config.use_kademlia_disjoint_query_paths(
					network_config.kademlia_disjoint_query_paths,
				);
				config.with_kademlia_replication_factor(network_config.kademlia_replication_factor);

				match network_config.transport {
					TransportConfig::MemoryOnly => {
						config.with_mdns(false);
						config.allow_private_ip(false);
					},
					TransportConfig::Normal {
						enable_mdns,
						allow_private_ip: allow_private_ipv4,
						..
					} => {
						config.with_mdns(enable_mdns);
						config.allow_private_ip(allow_private_ipv4);
					},
				}

				config
			};

			let behaviour = {
				let result = Behaviour::new(
					protocol,
					user_agent,
					local_public.into(),
					discovery_config,
					request_response_protocols,
					Arc::clone(&peer_store_handle),
					external_addresses.clone(),
					network_config.public_addresses.iter().cloned().map(Into::into).collect(),
					ConnectionLimits::default()
						.with_max_established_per_peer(Some(crate::MAX_CONNECTIONS_PER_PEER as u32))
						.with_max_established_incoming(Some(
							crate::MAX_CONNECTIONS_ESTABLISHED_INCOMING,
						)),
				);

				match result {
					Ok(b) => b,
					Err(crate::request_responses::RegisterError::DuplicateProtocol(proto)) =>
						return Err(Error::DuplicateRequestResponseProtocol { protocol: proto }),
				}
			};

			let swarm = {
				struct SpawnImpl<F>(F);
				impl<F: Fn(Pin<Box<dyn Future<Output = ()> + Send>>)> Executor for SpawnImpl<F> {
					fn exec(&self, f: Pin<Box<dyn Future<Output = ()> + Send>>) {
						(self.0)(f)
					}
				}

				let config = SwarmConfig::with_executor(SpawnImpl(params.executor))
					.with_substream_upgrade_protocol_override(upgrade::Version::V1)
					.with_notify_handler_buffer_size(NonZeroUsize::new(32).expect("32 != 0; qed"))
					// NOTE: 24 is somewhat arbitrary and should be tuned in the future if
					// necessary. See <https://github.com/paritytech/substrate/pull/6080>
					.with_per_connection_event_buffer_size(24)
					// Increased from 2048 to handle many peers simultaneously opening substreams
					// for DHT queries, sync requests, etc. on bootnodes.
					.with_max_negotiating_inbound_streams(16384)
					.with_idle_connection_timeout(Duration::from_secs(10));

				Swarm::new(transport, behaviour, local_peer_id, config)
			};

			(swarm, Arc::new(Libp2pBandwidthSink { sink: bandwidth }))
		};

		// Initialize the metrics.
		let metrics = match &params.metrics_registry {
			Some(registry) => Some(metrics::register(
				registry,
				MetricSources {
					bandwidth: bandwidth.clone(),
					connected_peers: num_connected.clone(),
				},
			)?),
			None => None,
		};

		// Listen on multiaddresses.
		for addr in &network_config.listen_addresses {
			if let Err(err) = Swarm::<Behaviour<B>>::listen_on(&mut swarm, addr.clone().into()) {
				warn!(target: LOG_TARGET, "Can't listen on {} because: {:?}", addr, err)
			}
		}

		// Add external addresses.
		for addr in &network_config.public_addresses {
			Swarm::<Behaviour<B>>::add_external_address(&mut swarm, addr.clone().into());
		}

		let listen_addresses_set = Arc::new(Mutex::new(HashSet::new()));

		let service = Arc::new(NetworkService {
			bandwidth,
			external_addresses,
			listen_addresses: listen_addresses_set.clone(),
			num_connected: num_connected.clone(),
			local_peer_id,
			local_identity: local_identity.into(),
			to_worker,
			notification_protocol_ids,
			protocol_handles,
			sync_protocol_handle,
			peer_store_handle: Arc::clone(&peer_store_handle),
			_marker: PhantomData,
			_block: Default::default(),
		});

		Ok(NetworkWorker {
			listen_addresses: listen_addresses_set,
			num_connected,
			network_service: swarm,
			service,
			from_service,
			event_streams: out_events::OutChannels::new(params.metrics_registry.as_ref())?,
			metrics,
			boot_node_ids,
			reported_invalid_boot_nodes: Default::default(),
			peer_store_handle: Arc::clone(&peer_store_handle),
			notif_protocol_handles,
			_marker: Default::default(),
			_block: Default::default(),
		})
	}

	/// High-level network status information.
	pub fn status(&self) -> NetworkStatus {
		NetworkStatus {
			num_connected_peers: self.num_connected_peers(),
			total_bytes_inbound: self.total_bytes_inbound(),
			total_bytes_outbound: self.total_bytes_outbound(),
		}
	}

	/// Returns the total number of bytes received so far.
	pub fn total_bytes_inbound(&self) -> u64 {
		self.service.bandwidth.total_inbound()
	}

	/// Returns the total number of bytes sent so far.
	pub fn total_bytes_outbound(&self) -> u64 {
		self.service.bandwidth.total_outbound()
	}

	/// Returns the number of peers we're connected to.
	pub fn num_connected_peers(&self) -> usize {
		self.network_service.behaviour().user_protocol().num_sync_peers()
	}

	/// Adds an address for a node.
	pub fn add_known_address(&mut self, peer_id: PeerId, addr: Multiaddr) {
		self.network_service.behaviour_mut().add_known_address(peer_id, addr);
	}

	/// Return a `NetworkService` that can be shared through the code base and can be used to
	/// manipulate the worker.
	pub fn service(&self) -> &Arc<NetworkService<B, H>> {
		&self.service
	}

	/// Returns the local `PeerId`.
	pub fn local_peer_id(&self) -> &PeerId {
		Swarm::<Behaviour<B>>::local_peer_id(&self.network_service)
	}

	/// Returns the list of addresses we are listening on.
	///
	/// Does **NOT** include a trailing `/p2p/` with our `PeerId`.
	pub fn listen_addresses(&self) -> impl Iterator<Item = &Multiaddr> {
		Swarm::<Behaviour<B>>::listeners(&self.network_service)
	}

	/// Get network state.
	///
	/// **Note**: Use this only for debugging. This API is unstable. There are warnings literally
	/// everywhere about this. Please don't use this function to retrieve actual information.
	pub fn network_state(&mut self) -> NetworkState {
		let swarm = &mut self.network_service;
		let open = swarm.behaviour_mut().user_protocol().open_peers().cloned().collect::<Vec<_>>();
		let connected_peers = {
			let swarm = &mut *swarm;
			open.iter()
				.filter_map(move |peer_id| {
					let known_addresses = if let Ok(addrs) =
						NetworkBehaviour::handle_pending_outbound_connection(
							swarm.behaviour_mut(),
							ConnectionId::new_unchecked(0), // dummy value
							Some(*peer_id),
							&vec![],
							Endpoint::Listener,
						) {
						addrs.into_iter().collect()
					} else {
						error!(target: LOG_TARGET, "Was not able to get known addresses for {:?}", peer_id);
						return None;
					};

					let endpoint = if let Some(e) =
						swarm.behaviour_mut().node(peer_id).and_then(|i| i.endpoint())
					{
						e.clone().into()
					} else {
						error!(target: LOG_TARGET, "Found state inconsistency between custom protocol \
						and debug information about {:?}", peer_id);
						return None;
					};

					Some((
						peer_id.to_base58(),
						NetworkStatePeer {
							endpoint,
							version_string: swarm
								.behaviour_mut()
								.node(peer_id)
								.and_then(|i| i.client_version().map(|s| s.to_owned())),
							latest_ping_time: swarm
								.behaviour_mut()
								.node(peer_id)
								.and_then(|i| i.latest_ping()),
							known_addresses,
						},
					))
				})
				.collect()
		};

		let not_connected_peers = {
			let swarm = &mut *swarm;
			swarm
				.behaviour_mut()
				.known_peers()
				.into_iter()
				.filter(|p| open.iter().all(|n| n != p))
				.map(move |peer_id| {
					let known_addresses = if let Ok(addrs) =
						NetworkBehaviour::handle_pending_outbound_connection(
							swarm.behaviour_mut(),
							ConnectionId::new_unchecked(0), // dummy value
							Some(peer_id),
							&vec![],
							Endpoint::Listener,
						) {
						addrs.into_iter().collect()
					} else {
						error!(target: LOG_TARGET, "Was not able to get known addresses for {:?}", peer_id);
						Default::default()
					};

					(
						peer_id.to_base58(),
						NetworkStateNotConnectedPeer {
							version_string: swarm
								.behaviour_mut()
								.node(&peer_id)
								.and_then(|i| i.client_version().map(|s| s.to_owned())),
							latest_ping_time: swarm
								.behaviour_mut()
								.node(&peer_id)
								.and_then(|i| i.latest_ping()),
							known_addresses,
						},
					)
				})
				.collect()
		};

		let peer_id = Swarm::<Behaviour<B>>::local_peer_id(swarm).to_base58();
		let listened_addresses = swarm.listeners().cloned().collect();
		let external_addresses = swarm.external_addresses().cloned().collect();

		NetworkState {
			peer_id,
			listened_addresses,
			external_addresses,
			connected_peers,
			not_connected_peers,
			// TODO: Check what info we can include here.
			//       Issue reference: https://github.com/paritytech/substrate/issues/14160.
			peerset: serde_json::json!(
				"Unimplemented. See https://github.com/paritytech/substrate/issues/14160."
			),
		}
	}

	/// Removes a `PeerId` from the list of reserved peers.
	pub fn remove_reserved_peer(&self, peer: PeerId) {
		self.service.remove_reserved_peer(peer.into());
	}

	/// Adds a `PeerId` and its `Multiaddr` as reserved.
	pub fn add_reserved_peer(&self, peer: MultiaddrWithPeerId) -> Result<(), String> {
		self.service.add_reserved_peer(peer)
	}
}

impl<B: BlockT + 'static, H: ExHashT> NetworkService<B, H> {
	/// Get network state.
	///
	/// **Note**: Use this only for debugging. This API is unstable. There are warnings literally
	/// everywhere about this. Please don't use this function to retrieve actual information.
	///
	/// Returns an error if the `NetworkWorker` is no longer running.
	pub async fn network_state(&self) -> Result<NetworkState, ()> {
		let (tx, rx) = oneshot::channel();

		let _ = self
			.to_worker
			.unbounded_send(ServiceToWorkerMsg::NetworkState { pending_response: tx });

		match rx.await {
			Ok(v) => v.map_err(|_| ()),
			// The channel can only be closed if the network worker no longer exists.
			Err(_) => Err(()),
		}
	}

	/// Utility function to extract `PeerId` from each `Multiaddr` for peer set updates.
	///
	/// Returns an `Err` if one of the given addresses is invalid or contains an
	/// invalid peer ID (which includes the local peer ID).
	fn split_multiaddr_and_peer_id(
		&self,
		peers: HashSet<Multiaddr>,
	) -> Result<Vec<(PeerId, Multiaddr)>, String> {
		peers
			.into_iter()
			.map(|mut addr| {
				let peer = match addr.pop() {
					Some(multiaddr::Protocol::P2p(peer_id)) => peer_id,
					_ => return Err("Missing PeerId from address".to_string()),
				};

				// Make sure the local peer ID is never added to the PSM
				// or added as a "known address", even if given.
				if peer == self.local_peer_id {
					Err("Local peer ID in peer set.".to_string())
				} else {
					Ok((peer, addr))
				}
			})
			.collect::<Result<Vec<(PeerId, Multiaddr)>, String>>()
	}
}

impl<B, H> NetworkStateInfo for NetworkService<B, H>
where
	B: sp_runtime::traits::Block,
	H: ExHashT,
{
	/// Returns the local external addresses.
	fn external_addresses(&self) -> Vec<sc_network_types::multiaddr::Multiaddr> {
		self.external_addresses.lock().iter().cloned().map(Into::into).collect()
	}

	/// Returns the listener addresses (without trailing `/p2p/` with our `PeerId`).
	fn listen_addresses(&self) -> Vec<sc_network_types::multiaddr::Multiaddr> {
		self.listen_addresses.lock().iter().cloned().map(Into::into).collect()
	}

	/// Returns the local Peer ID.
	fn local_peer_id(&self) -> sc_network_types::PeerId {
		self.local_peer_id.into()
	}
}

impl<B, H> NetworkSigner for NetworkService<B, H>
where
	B: sp_runtime::traits::Block,
	H: ExHashT,
{
	fn sign_with_local_identity(&self, msg: Vec<u8>) -> Result<Signature, SigningError> {
		let public_key = self.local_identity.public();
		let bytes = self.local_identity.sign(msg.as_ref())?;

		Ok(Signature {
			public_key: crate::service::signature::PublicKey::Libp2p(public_key),
			bytes,
		})
	}

	fn verify(
		&self,
		peer_id: sc_network_types::PeerId,
		public_key: &Vec<u8>,
		signature: &Vec<u8>,
		message: &Vec<u8>,
	) -> Result<bool, String> {
		let public_key =
			PublicKey::try_decode_protobuf(&public_key).map_err(|error| error.to_string())?;
		let peer_id: PeerId = peer_id.into();
		let remote: libp2p::PeerId = public_key.to_peer_id();

		Ok(peer_id == remote && public_key.verify(message, signature))
	}
}

impl<B, H> NetworkDHTProvider for NetworkService<B, H>
where
	B: BlockT + 'static,
	H: ExHashT,
{
	/// Start finding closest peerst to the target peer ID in the DHT.
	///
	/// This will generate either a `ClosestPeersFound` or a `ClosestPeersNotFound` event and pass
	/// it as an item on the [`NetworkWorker`] stream.
	fn find_closest_peers(&self, target: sc_network_types::PeerId) {
		let _ = self
			.to_worker
			.unbounded_send(ServiceToWorkerMsg::FindClosestPeers(target.into()));
	}

	/// Start getting a value from the DHT.
	///
	/// This will generate either a `ValueFound` or a `ValueNotFound` event and pass it as an
	/// item on the [`NetworkWorker`] stream.
	fn get_value(&self, key: &KademliaKey) {
		let _ = self.to_worker.unbounded_send(ServiceToWorkerMsg::GetValue(key.clone()));
	}

	/// Start putting a value in the DHT.
	///
	/// This will generate either a `ValuePut` or a `ValuePutFailed` event and pass it as an
	/// item on the [`NetworkWorker`] stream.
	fn put_value(&self, key: KademliaKey, value: Vec<u8>) {
		let _ = self.to_worker.unbounded_send(ServiceToWorkerMsg::PutValue(key, value));
	}

	fn put_record_to(
		&self,
		record: Record,
		peers: HashSet<sc_network_types::PeerId>,
		update_local_storage: bool,
	) {
		let _ = self.to_worker.unbounded_send(ServiceToWorkerMsg::PutRecordTo {
			record,
			peers,
			update_local_storage,
		});
	}

	fn store_record(
		&self,
		key: KademliaKey,
		value: Vec<u8>,
		publisher: Option<sc_network_types::PeerId>,
		expires: Option<Instant>,
	) {
		let _ = self.to_worker.unbounded_send(ServiceToWorkerMsg::StoreRecord(
			key,
			value,
			publisher.map(Into::into),
			expires,
		));
	}

	fn start_providing(&self, key: KademliaKey) {
		let _ = self.to_worker.unbounded_send(ServiceToWorkerMsg::StartProviding(key));
	}

	fn stop_providing(&self, key: KademliaKey) {
		let _ = self.to_worker.unbounded_send(ServiceToWorkerMsg::StopProviding(key));
	}

	fn get_providers(&self, key: KademliaKey) {
		let _ = self.to_worker.unbounded_send(ServiceToWorkerMsg::GetProviders(key));
	}
}

#[async_trait::async_trait]
impl<B, H> NetworkStatusProvider for NetworkService<B, H>
where
	B: BlockT + 'static,
	H: ExHashT,
{
	async fn status(&self) -> Result<NetworkStatus, ()> {
		let (tx, rx) = oneshot::channel();

		let _ = self
			.to_worker
			.unbounded_send(ServiceToWorkerMsg::NetworkStatus { pending_response: tx });

		match rx.await {
			Ok(v) => v.map_err(|_| ()),
			// The channel can only be closed if the network worker no longer exists.
			Err(_) => Err(()),
		}
	}

	async fn network_state(&self) -> Result<NetworkState, ()> {
		let (tx, rx) = oneshot::channel();

		let _ = self
			.to_worker
			.unbounded_send(ServiceToWorkerMsg::NetworkState { pending_response: tx });

		match rx.await {
			Ok(v) => v.map_err(|_| ()),
			// The channel can only be closed if the network worker no longer exists.
			Err(_) => Err(()),
		}
	}
}

#[async_trait::async_trait]
impl<B, H> NetworkPeers for NetworkService<B, H>
where
	B: BlockT + 'static,
	H: ExHashT,
{
	fn set_authorized_peers(&self, peers: HashSet<sc_network_types::PeerId>) {
		self.sync_protocol_handle
			.set_reserved_peers(peers.iter().map(|peer| (*peer).into()).collect());
	}

	fn set_authorized_only(&self, reserved_only: bool) {
		self.sync_protocol_handle.set_reserved_only(reserved_only);
	}

	fn add_known_address(
		&self,
		peer_id: sc_network_types::PeerId,
		addr: sc_network_types::multiaddr::Multiaddr,
	) {
		let _ = self
			.to_worker
			.unbounded_send(ServiceToWorkerMsg::AddKnownAddress(peer_id.into(), addr.into()));
	}

	fn report_peer(&self, peer_id: sc_network_types::PeerId, cost_benefit: ReputationChange) {
		self.peer_store_handle.report_peer(peer_id, cost_benefit);
	}

	fn peer_reputation(&self, peer_id: &sc_network_types::PeerId) -> i32 {
		self.peer_store_handle.peer_reputation(peer_id)
	}

	fn disconnect_peer(&self, peer_id: sc_network_types::PeerId, protocol: ProtocolName) {
		let _ = self
			.to_worker
			.unbounded_send(ServiceToWorkerMsg::DisconnectPeer(peer_id.into(), protocol));
	}

	fn accept_unreserved_peers(&self) {
		self.sync_protocol_handle.set_reserved_only(false);
	}

	fn deny_unreserved_peers(&self) {
		self.sync_protocol_handle.set_reserved_only(true);
	}

	fn add_reserved_peer(&self, peer: MultiaddrWithPeerId) -> Result<(), String> {
		// Make sure the local peer ID is never added as a reserved peer.
		if peer.peer_id == self.local_peer_id.into() {
			return Err("Local peer ID cannot be added as a reserved peer.".to_string());
		}

		let _ = self.to_worker.unbounded_send(ServiceToWorkerMsg::AddKnownAddress(
			peer.peer_id.into(),
			peer.multiaddr.into(),
		));
		self.sync_protocol_handle.add_reserved_peer(peer.peer_id.into());

		Ok(())
	}

	fn remove_reserved_peer(&self, peer_id: sc_network_types::PeerId) {
		self.sync_protocol_handle.remove_reserved_peer(peer_id.into());
	}

	fn set_reserved_peers(
		&self,
		protocol: ProtocolName,
		peers: HashSet<sc_network_types::multiaddr::Multiaddr>,
	) -> Result<(), String> {
		let Some(set_id) = self.notification_protocol_ids.get(&protocol) else {
			return Err(format!("Cannot set reserved peers for unknown protocol: {}", protocol));
		};

		let peers: HashSet<Multiaddr> = peers.into_iter().map(Into::into).collect();
		let peers_addrs = self.split_multiaddr_and_peer_id(peers)?;

		let mut peers: HashSet<PeerId> = HashSet::with_capacity(peers_addrs.len());

		for (peer_id, addr) in peers_addrs.into_iter() {
			// Make sure the local peer ID is never added to the PSM.
			if peer_id == self.local_peer_id {
				return Err("Local peer ID cannot be added as a reserved peer.".to_string());
			}

			peers.insert(peer_id.into());

			if !addr.is_empty() {
				let _ = self
					.to_worker
					.unbounded_send(ServiceToWorkerMsg::AddKnownAddress(peer_id, addr));
			}
		}

		self.protocol_handles[usize::from(*set_id)].set_reserved_peers(peers);

		Ok(())
	}

	fn add_peers_to_reserved_set(
		&self,
		protocol: ProtocolName,
		peers: HashSet<sc_network_types::multiaddr::Multiaddr>,
	) -> Result<(), String> {
		let Some(set_id) = self.notification_protocol_ids.get(&protocol) else {
			return Err(format!(
				"Cannot add peers to reserved set of unknown protocol: {}",
				protocol
			));
		};

		let peers: HashSet<Multiaddr> = peers.into_iter().map(Into::into).collect();
		let peers = self.split_multiaddr_and_peer_id(peers)?;

		for (peer_id, addr) in peers.into_iter() {
			// Make sure the local peer ID is never added to the PSM.
			if peer_id == self.local_peer_id {
				return Err("Local peer ID cannot be added as a reserved peer.".to_string());
			}

			if !addr.is_empty() {
				let _ = self
					.to_worker
					.unbounded_send(ServiceToWorkerMsg::AddKnownAddress(peer_id, addr));
			}

			self.protocol_handles[usize::from(*set_id)].add_reserved_peer(peer_id);
		}

		Ok(())
	}

	fn remove_peers_from_reserved_set(
		&self,
		protocol: ProtocolName,
		peers: Vec<sc_network_types::PeerId>,
	) -> Result<(), String> {
		let Some(set_id) = self.notification_protocol_ids.get(&protocol) else {
			return Err(format!(
				"Cannot remove peers from reserved set of unknown protocol: {}",
				protocol
			));
		};

		for peer_id in peers.into_iter() {
			self.protocol_handles[usize::from(*set_id)].remove_reserved_peer(peer_id.into());
		}

		Ok(())
	}

	fn sync_num_connected(&self) -> usize {
		self.num_connected.load(Ordering::Relaxed)
	}

	fn peer_role(
		&self,
		peer_id: sc_network_types::PeerId,
		handshake: Vec<u8>,
	) -> Option<ObservedRole> {
		match Roles::decode_all(&mut &handshake[..]) {
			Ok(role) => Some(role.into()),
			Err(_) => {
				log::debug!(target: LOG_TARGET, "handshake doesn't contain peer role: {handshake:?}");
				self.peer_store_handle.peer_role(&(peer_id.into()))
			},
		}
	}

	/// Get the list of reserved peers.
	///
	/// Returns an error if the `NetworkWorker` is no longer running.
	async fn reserved_peers(&self) -> Result<Vec<sc_network_types::PeerId>, ()> {
		let (tx, rx) = oneshot::channel();

		self.sync_protocol_handle.reserved_peers(tx);

		// The channel can only be closed if `ProtocolController` no longer exists.
		rx.await
			.map(|peers| peers.into_iter().map(From::from).collect())
			.map_err(|_| ())
	}
}

impl<B, H> NetworkEventStream for NetworkService<B, H>
where
	B: BlockT + 'static,
	H: ExHashT,
{
	fn event_stream(&self, name: &'static str) -> Pin<Box<dyn Stream<Item = Event> + Send>> {
		let (tx, rx) = out_events::channel(name, 100_000);
		let _ = self.to_worker.unbounded_send(ServiceToWorkerMsg::EventStream(tx));
		Box::pin(rx)
	}
}

#[async_trait::async_trait]
impl<B, H> NetworkRequest for NetworkService<B, H>
where
	B: BlockT + 'static,
	H: ExHashT,
{
	async fn request(
		&self,
		target: sc_network_types::PeerId,
		protocol: ProtocolName,
		request: Vec<u8>,
		fallback_request: Option<(Vec<u8>, ProtocolName)>,
		connect: IfDisconnected,
	) -> Result<(Vec<u8>, ProtocolName), RequestFailure> {
		let (tx, rx) = oneshot::channel();

		self.start_request(target.into(), protocol, request, fallback_request, tx, connect);

		match rx.await {
			Ok(v) => v,
			// The channel can only be closed if the network worker no longer exists. If the
			// network worker no longer exists, then all connections to `target` are necessarily
			// closed, and we legitimately report this situation as a "ConnectionClosed".
			Err(_) => Err(RequestFailure::Network(OutboundFailure::ConnectionClosed)),
		}
	}

	fn start_request(
		&self,
		target: sc_network_types::PeerId,
		protocol: ProtocolName,
		request: Vec<u8>,
		fallback_request: Option<(Vec<u8>, ProtocolName)>,
		tx: oneshot::Sender<Result<(Vec<u8>, ProtocolName), RequestFailure>>,
		connect: IfDisconnected,
	) {
		let _ = self.to_worker.unbounded_send(ServiceToWorkerMsg::Request {
			target: target.into(),
			protocol: protocol.into(),
			request,
			fallback_request,
			pending_response: tx,
			connect,
		});
	}
}

/// A `NotificationSender` allows for sending notifications to a peer with a chosen protocol.
#[must_use]
pub struct NotificationSender {
	sink: NotificationsSink,

	/// Name of the protocol on the wire.
	protocol_name: ProtocolName,

	/// Field extracted from the [`Metrics`] struct and necessary to report the
	/// notifications-related metrics.
	notification_size_metric: Option<Histogram>,
}

#[async_trait::async_trait]
impl NotificationSenderT for NotificationSender {
	async fn ready(
		&self,
	) -> Result<Box<dyn NotificationSenderReadyT + '_>, NotificationSenderError> {
		Ok(Box::new(NotificationSenderReady {
			ready: match self.sink.reserve_notification().await {
				Ok(r) => Some(r),
				Err(()) => return Err(NotificationSenderError::Closed),
			},
			peer_id: self.sink.peer_id(),
			protocol_name: &self.protocol_name,
			notification_size_metric: self.notification_size_metric.clone(),
		}))
	}
}

/// Reserved slot in the notifications buffer, ready to accept data.
#[must_use]
pub struct NotificationSenderReady<'a> {
	ready: Option<Ready<'a>>,

	/// Target of the notification.
	peer_id: &'a PeerId,

	/// Name of the protocol on the wire.
	protocol_name: &'a ProtocolName,

	/// Field extracted from the [`Metrics`] struct and necessary to report the
	/// notifications-related metrics.
	notification_size_metric: Option<Histogram>,
}

impl<'a> NotificationSenderReadyT for NotificationSenderReady<'a> {
	fn send(&mut self, notification: Vec<u8>) -> Result<(), NotificationSenderError> {
		if let Some(notification_size_metric) = &self.notification_size_metric {
			notification_size_metric.observe(notification.len() as f64);
		}

		trace!(
			target: LOG_TARGET,
			"External API => Notification({:?}, {}, {} bytes)",
			self.peer_id, self.protocol_name, notification.len(),
		);
		trace!(target: LOG_TARGET, "Handler({:?}) <= Async notification", self.peer_id);

		self.ready
			.take()
			.ok_or(NotificationSenderError::Closed)?
			.send(notification)
			.map_err(|()| NotificationSenderError::Closed)
	}
}

/// Filters peer addresses accepting only ports in the allowed blockchain p2p range
/// and rejecting ephemeral ports, private IPs, and link-local addresses.
///
/// Uses two-tier filtering:
/// - TIER 1 (strict): Only public IPs + ports 30333-30433
/// - TIER 2 (relaxed): If TIER 1 returns 0 addresses, accepts private IPs but still filters ports
fn filter_peer_addresses(addrs: Vec<Multiaddr>, peer_id: &PeerId) -> Vec<Multiaddr> {
	use multiaddr::Protocol;

	const MIN_ALLOWED_PORT: u16 = 30333;
	const MAX_ALLOWED_PORT: u16 = 30433;

	let original_count = addrs.len();

	// TIER 1: Strict filter (preferred ports + public IPs only)
	let strict_filtered: Vec<_> = addrs
		.iter()
		.filter(|addr| {
			let mut has_valid_port = false;
			let mut is_public = true;

			for proto in addr.iter() {
				match proto {
					Protocol::Tcp(port) => {
						has_valid_port = port >= MIN_ALLOWED_PORT && port <= MAX_ALLOWED_PORT;
					},
					Protocol::Ip6(ip) if ip.segments()[0] == 0xfe80 => {
						is_public = false; // Link-local IPv6
					},
					Protocol::Ip4(ip) if ip.is_loopback() || ip.is_private() => {
						is_public = false; // Localhost or private IPv4
					},
					_ => {},
				}
			}

			has_valid_port && is_public
		})
		.cloned()
		.collect();

	// ✅ If strict filter returned results - use them!
	if !strict_filtered.is_empty() {
		if strict_filtered.len() < original_count {
			info!(
				target: LOG_TARGET,
				"Filtered {} addresses from peer {:?} ({} -> {} addresses, strict mode)",
				original_count - strict_filtered.len(), peer_id,
				original_count, strict_filtered.len()
			);
		}
		return strict_filtered;
	}

	// ❌ Strict filter excluded EVERYTHING!
	// TIER 2: Relaxed filter - accept private IPs but still filter ports
	warn!(
		target: LOG_TARGET,
		"Peer {:?} has no public addresses in valid port range ({}-{}), falling back to relaxed filtering",
		peer_id, MIN_ALLOWED_PORT, MAX_ALLOWED_PORT
	);

	let relaxed_filtered: Vec<_> = addrs
		.into_iter()
		.filter(|addr| {
			let mut has_valid_port = false;
			let mut is_link_local = false;

			for proto in addr.iter() {
				match proto {
					Protocol::Tcp(port) => {
						has_valid_port = port >= MIN_ALLOWED_PORT && port <= MAX_ALLOWED_PORT;
					},
					Protocol::Ip6(ip) if ip.segments()[0] == 0xfe80 => {
						is_link_local = true; // Still reject link-local even in relaxed mode
					},
					_ => {},
				}
			}

			// Accept if has valid port and is not link-local
			has_valid_port && !is_link_local
		})
		.collect();

	if relaxed_filtered.is_empty() {
		warn!(
			target: LOG_TARGET,
			"Peer {:?} has NO valid addresses even after relaxed filtering! All {} addresses rejected",
			peer_id, original_count
		);
	} else if relaxed_filtered.len() < original_count {
		info!(
			target: LOG_TARGET,
			"Filtered {} addresses from peer {:?} ({} -> {} addresses, relaxed mode)",
			original_count - relaxed_filtered.len(), peer_id,
			original_count, relaxed_filtered.len()
		);
	}

	relaxed_filtered
}

/// Messages sent from the `NetworkService` to the `NetworkWorker`.
///
/// Each entry corresponds to a method of `NetworkService`.
enum ServiceToWorkerMsg {
	FindClosestPeers(PeerId),
	GetValue(KademliaKey),
	PutValue(KademliaKey, Vec<u8>),
	PutRecordTo {
		record: Record,
		peers: HashSet<sc_network_types::PeerId>,
		update_local_storage: bool,
	},
	StoreRecord(KademliaKey, Vec<u8>, Option<PeerId>, Option<Instant>),
	StartProviding(KademliaKey),
	StopProviding(KademliaKey),
	GetProviders(KademliaKey),
	AddKnownAddress(PeerId, Multiaddr),
	EventStream(out_events::Sender),
	Request {
		target: PeerId,
		protocol: ProtocolName,
		request: Vec<u8>,
		fallback_request: Option<(Vec<u8>, ProtocolName)>,
		pending_response: oneshot::Sender<Result<(Vec<u8>, ProtocolName), RequestFailure>>,
		connect: IfDisconnected,
	},
	NetworkStatus {
		pending_response: oneshot::Sender<Result<NetworkStatus, RequestFailure>>,
	},
	NetworkState {
		pending_response: oneshot::Sender<Result<NetworkState, RequestFailure>>,
	},
	DisconnectPeer(PeerId, ProtocolName),
}

/// Main network worker. Must be polled in order for the network to advance.
///
/// You are encouraged to poll this in a separate background thread or task.
#[must_use = "The NetworkWorker must be polled in order for the network to advance"]
pub struct NetworkWorker<B, H>
where
	B: BlockT + 'static,
	H: ExHashT,
{
	/// Updated by the `NetworkWorker` and loaded by the `NetworkService`.
	listen_addresses: Arc<Mutex<HashSet<Multiaddr>>>,
	/// Updated by the `NetworkWorker` and loaded by the `NetworkService`.
	num_connected: Arc<AtomicUsize>,
	/// The network service that can be extracted and shared through the codebase.
	service: Arc<NetworkService<B, H>>,
	/// The *actual* network.
	network_service: Swarm<Behaviour<B>>,
	/// Messages from the [`NetworkService`] that must be processed.
	from_service: TracingUnboundedReceiver<ServiceToWorkerMsg>,
	/// Senders for events that happen on the network.
	event_streams: out_events::OutChannels,
	/// Prometheus network metrics.
	metrics: Option<Metrics>,
	/// The `PeerId`'s of all boot nodes mapped to the registered addresses.
	boot_node_ids: Arc<HashMap<PeerId, Vec<Multiaddr>>>,
	/// Boot nodes that we already have reported as invalid.
	reported_invalid_boot_nodes: HashSet<PeerId>,
	/// Peer reputation store handle.
	peer_store_handle: Arc<dyn PeerStoreProvider>,
	/// Notification protocol handles.
	notif_protocol_handles: Vec<protocol::ProtocolHandle>,
	/// Marker to pin the `H` generic. Serves no purpose except to not break backwards
	/// compatibility.
	_marker: PhantomData<H>,
	/// Marker for block type
	_block: PhantomData<B>,
}

impl<B, H> NetworkWorker<B, H>
where
	B: BlockT + 'static,
	H: ExHashT,
{
	/// Run the network.
	pub async fn run(mut self) {
		while self.next_action().await {}
	}

	/// Perform one action on the network.
	///
	/// Returns `false` when the worker should be shutdown.
	/// Use in tests only.
	pub async fn next_action(&mut self) -> bool {
		futures::select! {
			// Next message from the service.
			msg = self.from_service.next() => {
				if let Some(msg) = msg {
					self.handle_worker_message(msg);
				} else {
					return false
				}
			},
			// Next event from `Swarm` (the stream guaranteed to never terminate).
			event = self.network_service.select_next_some() => {
				self.handle_swarm_event(event);
			},
		};

		// Update the `num_connected` count shared with the `NetworkService`.
		let num_connected_peers = self.network_service.behaviour().user_protocol().num_sync_peers();
		self.num_connected.store(num_connected_peers, Ordering::Relaxed);

		if let Some(metrics) = self.metrics.as_ref() {
			if let Some(buckets) = self.network_service.behaviour_mut().num_entries_per_kbucket() {
				for (lower_ilog2_bucket_bound, num_entries) in buckets {
					metrics
						.kbuckets_num_nodes
						.with_label_values(&[&lower_ilog2_bucket_bound.to_string()])
						.set(num_entries as u64);
				}
			}
			if let Some(num_entries) = self.network_service.behaviour_mut().num_kademlia_records() {
				metrics.kademlia_records_count.set(num_entries as u64);
			}
			if let Some(num_entries) =
				self.network_service.behaviour_mut().kademlia_records_total_size()
			{
				metrics.kademlia_records_sizes_total.set(num_entries as u64);
			}

			metrics.pending_connections.set(
				Swarm::network_info(&self.network_service).connection_counters().num_pending()
					as u64,
			);
		}

		true
	}

	/// Process the next message coming from the `NetworkService`.
	fn handle_worker_message(&mut self, msg: ServiceToWorkerMsg) {
		match msg {
			ServiceToWorkerMsg::FindClosestPeers(target) =>
				self.network_service.behaviour_mut().find_closest_peers(target),
			ServiceToWorkerMsg::GetValue(key) =>
				self.network_service.behaviour_mut().get_value(key.into()),
			ServiceToWorkerMsg::PutValue(key, value) =>
				self.network_service.behaviour_mut().put_value(key.into(), value),
			ServiceToWorkerMsg::PutRecordTo { record, peers, update_local_storage } => self
				.network_service
				.behaviour_mut()
				.put_record_to(record.into(), peers, update_local_storage),
			ServiceToWorkerMsg::StoreRecord(key, value, publisher, expires) => self
				.network_service
				.behaviour_mut()
				.store_record(key.into(), value, publisher, expires),
			ServiceToWorkerMsg::StartProviding(key) =>
				self.network_service.behaviour_mut().start_providing(key.into()),
			ServiceToWorkerMsg::StopProviding(key) =>
				self.network_service.behaviour_mut().stop_providing(&key.into()),
			ServiceToWorkerMsg::GetProviders(key) =>
				self.network_service.behaviour_mut().get_providers(key.into()),
			ServiceToWorkerMsg::AddKnownAddress(peer_id, addr) =>
				self.network_service.behaviour_mut().add_known_address(peer_id, addr),
			ServiceToWorkerMsg::EventStream(sender) => self.event_streams.push(sender),
			ServiceToWorkerMsg::Request {
				target,
				protocol,
				request,
				fallback_request,
				pending_response,
				connect,
			} => {
				self.network_service.behaviour_mut().send_request(
					&target,
					protocol,
					request,
					fallback_request,
					pending_response,
					connect,
				);
			},
			ServiceToWorkerMsg::NetworkStatus { pending_response } => {
				let _ = pending_response.send(Ok(self.status()));
			},
			ServiceToWorkerMsg::NetworkState { pending_response } => {
				let _ = pending_response.send(Ok(self.network_state()));
			},
			ServiceToWorkerMsg::DisconnectPeer(who, protocol_name) => self
				.network_service
				.behaviour_mut()
				.user_protocol_mut()
				.disconnect_peer(&who, protocol_name),
		}
	}

	/// Process the next event coming from `Swarm`.
	fn handle_swarm_event(&mut self, event: SwarmEvent<BehaviourOut>) {
		match event {
			SwarmEvent::Behaviour(BehaviourOut::InboundRequest { protocol, result, .. }) => {
				if let Some(metrics) = self.metrics.as_ref() {
					match result {
						Ok(serve_time) => {
							metrics
								.requests_in_success_total
								.with_label_values(&[&protocol])
								.observe(serve_time.as_secs_f64());
						},
						Err(err) => {
							let reason = match err {
								ResponseFailure::Network(InboundFailure::Timeout) =>
									Some("timeout"),
								ResponseFailure::Network(InboundFailure::UnsupportedProtocols) =>
								// `UnsupportedProtocols` is reported for every single
								// inbound request whenever a request with an unsupported
								// protocol is received. This is not reported in order to
								// avoid confusions.
									None,
								ResponseFailure::Network(InboundFailure::ResponseOmission) =>
									Some("busy-omitted"),
								ResponseFailure::Network(InboundFailure::ConnectionClosed) =>
									Some("connection-closed"),
								ResponseFailure::Network(InboundFailure::Io(_)) => Some("io"),
							};

							if let Some(reason) = reason {
								metrics
									.requests_in_failure_total
									.with_label_values(&[&protocol, reason])
									.inc();
							}
						},
					}
				}
			},
			SwarmEvent::Behaviour(BehaviourOut::RequestFinished {
				protocol,
				duration,
				result,
				..
			}) =>
				if let Some(metrics) = self.metrics.as_ref() {
					match result {
						Ok(_) => {
							metrics
								.requests_out_success_total
								.with_label_values(&[&protocol])
								.observe(duration.as_secs_f64());
						},
						Err(err) => {
							let reason = match err {
								RequestFailure::NotConnected => "not-connected",
								RequestFailure::UnknownProtocol => "unknown-protocol",
								RequestFailure::Refused => "refused",
								RequestFailure::Obsolete => "obsolete",
								RequestFailure::Network(OutboundFailure::DialFailure) =>
									"dial-failure",
								RequestFailure::Network(OutboundFailure::Timeout) => "timeout",
								RequestFailure::Network(OutboundFailure::ConnectionClosed) =>
									"connection-closed",
								RequestFailure::Network(OutboundFailure::UnsupportedProtocols) =>
									"unsupported",
								RequestFailure::Network(OutboundFailure::Io(_)) => "io",
							};

							metrics
								.requests_out_failure_total
								.with_label_values(&[&protocol, reason])
								.inc();
						},
					}
				},
			SwarmEvent::Behaviour(BehaviourOut::ReputationChanges { peer, changes }) => {
				for change in changes {
					self.peer_store_handle.report_peer(peer.into(), change);
				}
			},
			SwarmEvent::Behaviour(BehaviourOut::PeerIdentify {
				peer_id,
				info:
					IdentifyInfo {
						protocol_version, agent_version, mut listen_addrs, protocols, ..
					},
			}) => {
				// DEFENSE: Filter ephemeral ports and unreachable addresses BEFORE truncate
				let original_count = listen_addrs.len();
				listen_addrs = filter_peer_addresses(listen_addrs, &peer_id);

				if original_count > 30 {
					debug!(
						target: LOG_TARGET,
						"Node {:?} has reported {} addresses (>30 limit); it is identified by {:?} and {:?}. After filtering: {} addresses",
						peer_id, original_count, protocol_version, agent_version, listen_addrs.len()
					);
				}

				if listen_addrs.len() > 30 {
					debug!(
						target: LOG_TARGET,
<<<<<<< HEAD
						"Node {:?} still has {} addresses after filtering, truncating to 30. Addresses: {:?}",
						peer_id, listen_addrs.len(), listen_addrs
=======
						"Node {:?} has reported more than 30 addresses; it is identified by {:?} and {:?}",
						peer_id, protocol_version, agent_version
>>>>>>> 6eb72fd4
					);
					listen_addrs.truncate(30);
				}

				for addr in listen_addrs {
					self.network_service.behaviour_mut().add_self_reported_address_to_dht(
						&peer_id,
						&protocols,
						addr.clone(),
					);
				}
				self.peer_store_handle.add_known_peer(peer_id.into());
			},
			SwarmEvent::Behaviour(BehaviourOut::Discovered(peer_id)) => {
				self.peer_store_handle.add_known_peer(peer_id.into());
			},
			SwarmEvent::Behaviour(BehaviourOut::RandomKademliaStarted) => {
				if let Some(metrics) = self.metrics.as_ref() {
					metrics.kademlia_random_queries_total.inc();
				}
			},
			SwarmEvent::Behaviour(BehaviourOut::NotificationStreamOpened {
				remote,
				set_id,
				direction,
				negotiated_fallback,
				notifications_sink,
				received_handshake,
			}) => {
				let _ = self.notif_protocol_handles[usize::from(set_id)].report_substream_opened(
					remote,
					direction,
					received_handshake,
					negotiated_fallback,
					notifications_sink,
				);
			},
			SwarmEvent::Behaviour(BehaviourOut::NotificationStreamReplaced {
				remote,
				set_id,
				notifications_sink,
			}) => {
				let _ = self.notif_protocol_handles[usize::from(set_id)]
					.report_notification_sink_replaced(remote, notifications_sink);

				// TODO: Notifications might have been lost as a result of the previous
				// connection being dropped, and as a result it would be preferable to notify
				// the users of this fact by simulating the substream being closed then
				// reopened.
				// The code below doesn't compile because `role` is unknown. Propagating the
				// handshake of the secondary connections is quite an invasive change and
				// would conflict with https://github.com/paritytech/substrate/issues/6403.
				// Considering that dropping notifications is generally regarded as
				// acceptable, this bug is at the moment intentionally left there and is
				// intended to be fixed at the same time as
				// https://github.com/paritytech/substrate/issues/6403.
				// self.event_streams.send(Event::NotificationStreamClosed {
				// remote,
				// protocol,
				// });
				// self.event_streams.send(Event::NotificationStreamOpened {
				// remote,
				// protocol,
				// role,
				// });
			},
			SwarmEvent::Behaviour(BehaviourOut::NotificationStreamClosed { remote, set_id }) => {
				let _ = self.notif_protocol_handles[usize::from(set_id)]
					.report_substream_closed(remote);
			},
			SwarmEvent::Behaviour(BehaviourOut::NotificationsReceived {
				remote,
				set_id,
				notification,
			}) => {
				let _ = self.notif_protocol_handles[usize::from(set_id)]
					.report_notification_received(remote, notification);
			},
			SwarmEvent::Behaviour(BehaviourOut::Dht(event, duration)) => {
				match (self.metrics.as_ref(), duration) {
					(Some(metrics), Some(duration)) => {
						let query_type = match event {
							DhtEvent::ClosestPeersFound(_, _) => "peers-found",
							DhtEvent::ClosestPeersNotFound(_) => "peers-not-found",
							DhtEvent::ValueFound(_) => "value-found",
							DhtEvent::ValueNotFound(_) => "value-not-found",
							DhtEvent::ValuePut(_) => "value-put",
							DhtEvent::ValuePutFailed(_) => "value-put-failed",
							DhtEvent::PutRecordRequest(_, _, _, _) => "put-record-request",
							DhtEvent::StartedProviding(_) => "started-providing",
							DhtEvent::StartProvidingFailed(_) => "start-providing-failed",
							DhtEvent::ProvidersFound(_, _) => "providers-found",
							DhtEvent::NoMoreProviders(_) => "no-more-providers",
							DhtEvent::ProvidersNotFound(_) => "providers-not-found",
						};
						metrics
							.kademlia_query_duration
							.with_label_values(&[query_type])
							.observe(duration.as_secs_f64());
					},
					_ => {},
				}

				self.event_streams.send(Event::Dht(event));
			},
			SwarmEvent::Behaviour(BehaviourOut::None) => {
				// Ignored event from lower layers.
			},
			SwarmEvent::ConnectionEstablished {
				peer_id,
				endpoint,
				num_established,
				concurrent_dial_errors,
				..
			} => {
				if let Some(errors) = concurrent_dial_errors {
					debug!(target: LOG_TARGET, "Libp2p => Connected({:?}) with errors: {:?}", peer_id, errors);
				} else {
					debug!(target: LOG_TARGET, "Libp2p => Connected({:?})", peer_id);
				}

				if let Some(metrics) = self.metrics.as_ref() {
					let direction = match endpoint {
						ConnectedPoint::Dialer { .. } => "out",
						ConnectedPoint::Listener { .. } => "in",
					};
					metrics.connections_opened_total.with_label_values(&[direction]).inc();

					if num_established.get() == 1 {
						metrics.distinct_peers_connections_opened_total.inc();
					}
				}
			},
			SwarmEvent::ConnectionClosed {
				connection_id,
				peer_id,
				cause,
				endpoint,
				num_established,
			} => {
				debug!(target: LOG_TARGET, "Libp2p => Disconnected({peer_id:?} via {connection_id:?}, {cause:?})");
				if let Some(metrics) = self.metrics.as_ref() {
					let direction = match endpoint {
						ConnectedPoint::Dialer { .. } => "out",
						ConnectedPoint::Listener { .. } => "in",
					};
					let reason = match cause {
						Some(ConnectionError::IO(_)) => "transport-error",
						Some(ConnectionError::KeepAliveTimeout) => "keep-alive-timeout",
						None => "actively-closed",
					};
					metrics.connections_closed_total.with_label_values(&[direction, reason]).inc();

					// `num_established` represents the number of *remaining* connections.
					if num_established == 0 {
						metrics.distinct_peers_connections_closed_total.inc();
					}
				}
			},
			SwarmEvent::NewListenAddr { address, .. } => {
				trace!(target: LOG_TARGET, "Libp2p => NewListenAddr({})", address);
				if let Some(metrics) = self.metrics.as_ref() {
					metrics.listeners_local_addresses.inc();
				}
				self.listen_addresses.lock().insert(address.clone());
			},
			SwarmEvent::ExpiredListenAddr { address, .. } => {
				info!(target: LOG_TARGET, "📪 No longer listening on {}", address);
				if let Some(metrics) = self.metrics.as_ref() {
					metrics.listeners_local_addresses.dec();
				}
				self.listen_addresses.lock().remove(&address);
			},
			SwarmEvent::OutgoingConnectionError { connection_id, peer_id, error } => {
				if let Some(peer_id) = peer_id {
					trace!(
						target: LOG_TARGET,
						"Libp2p => Failed to reach {peer_id:?} via {connection_id:?}: {error}",
					);

					let not_reported = !self.reported_invalid_boot_nodes.contains(&peer_id);

					if let Some(addresses) =
						not_reported.then(|| self.boot_node_ids.get(&peer_id)).flatten()
					{
						if let DialError::WrongPeerId { obtained, endpoint } = &error {
							if let ConnectedPoint::Dialer {
								address,
								role_override: _,
								port_use: _,
							} = endpoint
							{
								let address_without_peer_id = parse_addr(address.clone().into())
									.map_or_else(|_| address.clone(), |r| r.1.into());

								// Only report for address of boot node that was added at startup of
								// the node and not for any address that the node learned of the
								// boot node.
								if addresses.iter().any(|a| address_without_peer_id == *a) {
									warn!(
										"💔 The bootnode you want to connect to at `{address}` provided a \
										 different peer ID `{obtained}` than the one you expect `{peer_id}`.",
									);

									self.reported_invalid_boot_nodes.insert(peer_id);
								}
							}
						}
					}
				}

				if let Some(metrics) = self.metrics.as_ref() {
					let reason = match error {
						DialError::Denied { cause } =>
							if cause.downcast::<Exceeded>().is_ok() {
								Some("limit-reached")
							} else {
								None
							},
						DialError::LocalPeerId { .. } => Some("local-peer-id"),
						DialError::WrongPeerId { .. } => Some("invalid-peer-id"),
						DialError::Transport(_) => Some("transport-error"),
						DialError::NoAddresses |
						DialError::DialPeerConditionFalse(_) |
						DialError::Aborted => None, // ignore them
					};
					if let Some(reason) = reason {
						metrics.pending_connections_errors_total.with_label_values(&[reason]).inc();
					}
				}
			},
			SwarmEvent::Dialing { connection_id, peer_id } => {
				trace!(target: LOG_TARGET, "Libp2p => Dialing({peer_id:?}) via {connection_id:?}")
			},
			SwarmEvent::IncomingConnection { connection_id, local_addr, send_back_addr } => {
				trace!(target: LOG_TARGET, "Libp2p => IncomingConnection({local_addr},{send_back_addr} via {connection_id:?}))");
				if let Some(metrics) = self.metrics.as_ref() {
					metrics.incoming_connections_total.inc();
				}
			},
			SwarmEvent::IncomingConnectionError {
				connection_id,
				local_addr,
				send_back_addr,
				error,
			} => {
				debug!(
					target: LOG_TARGET,
					"Libp2p => IncomingConnectionError({local_addr},{send_back_addr} via {connection_id:?}): {error}"
				);
				if let Some(metrics) = self.metrics.as_ref() {
					let reason = match error {
						ListenError::Denied { cause } =>
							if cause.downcast::<Exceeded>().is_ok() {
								Some("limit-reached")
							} else {
								None
							},
						ListenError::WrongPeerId { .. } | ListenError::LocalPeerId { .. } =>
							Some("invalid-peer-id"),
						ListenError::Transport(_) => Some("transport-error"),
						ListenError::Aborted => None, // ignore it
					};

					if let Some(reason) = reason {
						metrics
							.incoming_connections_errors_total
							.with_label_values(&[reason])
							.inc();
					}
				}
			},
			SwarmEvent::ListenerClosed { reason, addresses, .. } => {
				if let Some(metrics) = self.metrics.as_ref() {
					metrics.listeners_local_addresses.sub(addresses.len() as u64);
				}
				let mut listen_addresses = self.listen_addresses.lock();
				for addr in &addresses {
					listen_addresses.remove(addr);
				}
				drop(listen_addresses);

				let addrs =
					addresses.into_iter().map(|a| a.to_string()).collect::<Vec<_>>().join(", ");
				match reason {
					Ok(()) => error!(
						target: LOG_TARGET,
						"📪 Libp2p listener ({}) closed gracefully",
						addrs
					),
					Err(e) => error!(
						target: LOG_TARGET,
						"📪 Libp2p listener ({}) closed: {}",
						addrs, e
					),
				}
			},
			SwarmEvent::ListenerError { error, .. } => {
				debug!(target: LOG_TARGET, "Libp2p => ListenerError: {}", error);
				if let Some(metrics) = self.metrics.as_ref() {
					metrics.listeners_errors_total.inc();
				}
			},
			SwarmEvent::NewExternalAddrCandidate { address } => {
				trace!(target: LOG_TARGET, "Libp2p => NewExternalAddrCandidate: {address:?}");
			},
			SwarmEvent::ExternalAddrConfirmed { address } => {
				trace!(target: LOG_TARGET, "Libp2p => ExternalAddrConfirmed: {address:?}");
			},
			SwarmEvent::ExternalAddrExpired { address } => {
				trace!(target: LOG_TARGET, "Libp2p => ExternalAddrExpired: {address:?}");
			},
			SwarmEvent::NewExternalAddrOfPeer { peer_id, address } => {
				trace!(target: LOG_TARGET, "Libp2p => NewExternalAddrOfPeer({peer_id:?}): {address:?}")
			},
			event => {
				warn!(target: LOG_TARGET, "New unknown SwarmEvent libp2p event: {event:?}");
			},
		}
	}
}

impl<B, H> Unpin for NetworkWorker<B, H>
where
	B: BlockT + 'static,
	H: ExHashT,
{
}

pub(crate) fn ensure_addresses_consistent_with_transport<'a>(
	addresses: impl Iterator<Item = &'a sc_network_types::multiaddr::Multiaddr>,
	transport: &TransportConfig,
) -> Result<(), Error> {
	use sc_network_types::multiaddr::Protocol;

	if matches!(transport, TransportConfig::MemoryOnly) {
		let addresses: Vec<_> = addresses
			.filter(|x| x.iter().any(|y| !matches!(y, Protocol::Memory(_))))
			.cloned()
			.collect();

		if !addresses.is_empty() {
			return Err(Error::AddressesForAnotherTransport {
				transport: transport.clone(),
				addresses,
			});
		}
	} else {
		let addresses: Vec<_> = addresses
			.filter(|x| x.iter().any(|y| matches!(y, Protocol::Memory(_))))
			.cloned()
			.collect();

		if !addresses.is_empty() {
			return Err(Error::AddressesForAnotherTransport {
				transport: transport.clone(),
				addresses,
			});
		}
	}

	Ok(())
}<|MERGE_RESOLUTION|>--- conflicted
+++ resolved
@@ -1698,13 +1698,8 @@
 				if listen_addrs.len() > 30 {
 					debug!(
 						target: LOG_TARGET,
-<<<<<<< HEAD
-						"Node {:?} still has {} addresses after filtering, truncating to 30. Addresses: {:?}",
-						peer_id, listen_addrs.len(), listen_addrs
-=======
 						"Node {:?} has reported more than 30 addresses; it is identified by {:?} and {:?}",
 						peer_id, protocol_version, agent_version
->>>>>>> 6eb72fd4
 					);
 					listen_addrs.truncate(30);
 				}
