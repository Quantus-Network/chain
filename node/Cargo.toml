--- conflicted
+++ resolved
@@ -1,11 +1,8 @@
 [package]
-<<<<<<< HEAD
-=======
 name = "quantus-node"
 description = "Quantus Node - Echo Chamber"
 version = "0.1.4"
 license = "Apache-2.0"
->>>>>>> 60ee7efe
 authors.workspace = true
 default-run = "quantus-node"
 description = "Quantus Node - Echo Chamber"
