--- conflicted
+++ resolved
@@ -1,12 +1,7 @@
 [package]
 authors.workspace = true
-<<<<<<< HEAD
-build = "build.rs"
-default-run = "quantus-node"
-=======
 default-run = "quantus-node"
 description = "Quantus Node - Echo Chamber"
->>>>>>> a74e55bc
 edition.workspace = true
 homepage.workspace = true
 license = "Apache-2.0"
@@ -14,11 +9,7 @@
 publish = false
 repository.workspace = true
 version = "0.1.4"
-<<<<<<< HEAD
-=======
-
 build = "build.rs"
->>>>>>> a74e55bc
 
 [package.metadata.docs.rs]
 targets = ["x86_64-unknown-linux-gnu"]
