[package]
authors.workspace = true
<<<<<<< HEAD
default-run = "quantus-node"
description = "Quantus Node - Echo Chamber"
=======
build = "build.rs"
default-run = "quantus-node"
>>>>>>> 18854e1d
edition.workspace = true
homepage.workspace = true
license = "Apache-2.0"
name = "quantus-node"
publish = false
repository.workspace = true
<<<<<<< HEAD
version = "0.1.1-nibbler-snack"

build = "build.rs"
=======
version = "0.1.4"
>>>>>>> 18854e1d

[package.metadata.docs.rs]
targets = ["x86_64-unknown-linux-gnu"]

[dependencies]
async-trait.workspace = true
clap = { features = ["derive"], workspace = true }
codec.workspace = true
dilithium-crypto = { workspace = true }
frame-benchmarking-cli.default-features = true
frame-benchmarking-cli.workspace = true
frame-metadata-hash-extension.default-features = true
frame-metadata-hash-extension.workspace = true
frame-system.default-features = true
frame-system.workspace = true
futures = { features = ["thread-pool"], workspace = true }
hex = { workspace = true, default-features = false }
jsonrpsee = { features = ["server"], workspace = true }
log.workspace = true
pallet-transaction-payment.default-features = true
pallet-transaction-payment.workspace = true
pallet-transaction-payment-rpc.default-features = true
pallet-transaction-payment-rpc.workspace = true
primitive-types = { workspace = true, default-features = false }
prometheus.workspace = true
quantus-runtime.workspace = true
rand = { workspace = true, default-features = false, features = [
	"alloc",
	"getrandom",
] }
reqwest = { workspace = true, default-features = false, features = ["json"] }
resonance-miner-api = { path = "../resonance-miner-api", default-features = false }
rusty-crystals-dilithium.workspace = true
rusty-crystals-hdwallet.workspace = true
sc-basic-authorship.default-features = true
sc-basic-authorship.workspace = true
sc-cli.default-features = true
sc-cli.workspace = true
sc-client-api.default-features = true
sc-client-api.workspace = true
sc-consensus.default-features = true
sc-consensus.workspace = true
sc-consensus-pow.workspace = true
sc-consensus-qpow.workspace = true
sc-executor.default-features = true
sc-executor.workspace = true
sc-network.default-features = true
sc-network.workspace = true
sc-offchain.default-features = true
sc-offchain.workspace = true
sc-service.default-features = true
sc-service.workspace = true
sc-telemetry.default-features = true
sc-telemetry.workspace = true
sc-transaction-pool.default-features = true
sc-transaction-pool.workspace = true
sc-transaction-pool-api.default-features = true
sc-transaction-pool-api.workspace = true
serde = { workspace = true, features = ["derive"] }
serde_json = { workspace = true, features = ["alloc"] }
sp-api.default-features = true
sp-api.workspace = true
sp-block-builder.default-features = true
sp-block-builder.workspace = true
sp-blockchain.default-features = true
sp-blockchain.workspace = true
sp-consensus.workspace = true
sp-consensus-qpow.workspace = true
sp-core.default-features = true
sp-core.workspace = true
sp-genesis-builder.default-features = true
sp-genesis-builder.workspace = true
sp-inherents.default-features = true
sp-inherents.workspace = true
sp-io.default-features = true
sp-io.workspace = true
sp-keyring.default-features = true
sp-keyring.workspace = true
sp-runtime.default-features = true
sp-runtime.workspace = true
sp-timestamp.default-features = true
sp-timestamp.workspace = true
substrate-frame-rpc-system.default-features = true
substrate-frame-rpc-system.workspace = true
tokio-util.workspace = true
uuid.workspace = true

[build-dependencies]
circuit-builder.workspace = true
substrate-build-script-utils.default-features = true
substrate-build-script-utils.workspace = true
wormhole-verifier.workspace = true

[dev-dependencies]
tempfile = "3.0"

[features]
default = ["std"]
std = [
	"codec/std",
	"dilithium-crypto/std",
	"hex/std",
	"log/std",
	"primitive-types/std",
	"quantus-runtime/std",
	"rand/std",
	"sc-consensus-qpow/std",
	"serde_json/std",
	"sp-consensus-qpow/std",
	"wormhole-verifier/std",
]
# Dependencies that are only required if runtime benchmarking should be build.
runtime-benchmarks = [
	"frame-benchmarking-cli/runtime-benchmarks",
	"frame-system/runtime-benchmarks",
	"pallet-transaction-payment/runtime-benchmarks",
	"quantus-runtime/runtime-benchmarks",
	"sc-service/runtime-benchmarks",
	"sp-runtime/runtime-benchmarks",
]
# Enable features that allow the runtime to be tried and debugged. Name might be subject to change
# in the near future.
try-runtime = [
	"frame-system/try-runtime",
	"pallet-transaction-payment/try-runtime",
	"quantus-runtime/try-runtime",
	"sp-runtime/try-runtime",
]<|MERGE_RESOLUTION|>--- conflicted
+++ resolved
@@ -1,25 +1,24 @@
 [package]
 authors.workspace = true
-<<<<<<< HEAD
 default-run = "quantus-node"
 description = "Quantus Node - Echo Chamber"
-=======
-build = "build.rs"
-default-run = "quantus-node"
->>>>>>> 18854e1d
 edition.workspace = true
 homepage.workspace = true
 license = "Apache-2.0"
 name = "quantus-node"
 publish = false
 repository.workspace = true
-<<<<<<< HEAD
 version = "0.1.1-nibbler-snack"
 
 build = "build.rs"
-=======
+default-run = "quantus-node"
+edition.workspace = true
+homepage.workspace = true
+license = "Apache-2.0"
+name = "quantus-node"
+publish = false
+repository.workspace = true
 version = "0.1.4"
->>>>>>> 18854e1d
 
 [package.metadata.docs.rs]
 targets = ["x86_64-unknown-linux-gnu"]
