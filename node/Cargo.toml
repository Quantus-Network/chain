[package]
name = "quantus-node"
description = "Resonance Runtime - Echo Chamber"
version = "0.0.4"
license = "Apache-2.0"
authors.workspace = true
homepage.workspace = true
repository.workspace = true
edition.workspace = true
publish = false
default-run = "quantus-node"

build = "build.rs"

[package.metadata.docs.rs]
targets = ["x86_64-unknown-linux-gnu"]

[dependencies]
rusty-crystals-hdwallet = { git = "https://github.com/Quantus-Network/rusty-crystals.git", package = "rusty-crystals-hdwallet" }
sc-consensus-pow = { workspace = true, default-features = false }
sc-consensus-qpow = { workspace = true, default-features = false }
sp-consensus-qpow = { workspace = true, default-features = false }
log = { workspace = true }
codec = { workspace = true }
dilithium-crypto = { path = "../dilithium-crypto", default-features = false }
async-trait = { workspace = true }
clap = { features = ["derive"], workspace = true }
futures = { features = ["thread-pool"], workspace = true }
jsonrpsee = { features = ["server"], workspace = true }
sc-cli.workspace = true
sc-cli.default-features = true
sp-core.workspace = true
sp-core.default-features = true
sc-executor.workspace = true
sc-executor.default-features = true
sc-network.workspace = true
sc-network.default-features = true
sc-service.workspace = true
sc-service.default-features = true
sc-telemetry.workspace = true
sc-telemetry.default-features = true
sc-transaction-pool.workspace = true
sc-transaction-pool.default-features = true
sc-transaction-pool-api.workspace = true
sc-transaction-pool-api.default-features = true
sc-offchain.workspace = true
sc-offchain.default-features = true
sc-consensus.workspace = true
sc-consensus.default-features = true
sp-genesis-builder.workspace = true
sp-genesis-builder.default-features = true
sc-client-api.workspace = true
sc-client-api.default-features = true
sc-basic-authorship.workspace = true
sc-basic-authorship.default-features = true
sp-runtime.workspace = true
sp-runtime.default-features = true
sp-io.workspace = true
sp-io.default-features = true
sp-timestamp.workspace = true
sp-timestamp.default-features = true
sp-inherents.workspace = true
sp-inherents.default-features = true
sp-keyring.workspace = true
sp-keyring.default-features = true
sp-api.workspace = true
sp-api.default-features = true
sp-blockchain.workspace = true
sp-blockchain.default-features = true
sp-block-builder.workspace = true
sp-block-builder.default-features = true
frame-system.workspace = true
frame-system.default-features = true
frame-metadata-hash-extension.workspace = true
frame-metadata-hash-extension.default-features = true
pallet-transaction-payment.workspace = true
pallet-transaction-payment.default-features = true
pallet-transaction-payment-rpc.workspace = true
pallet-transaction-payment-rpc.default-features = true
pallet-faucet.workspace = true
pallet-faucet.default-features = false
substrate-frame-rpc-system.workspace = true
substrate-frame-rpc-system.default-features = true
frame-benchmarking-cli.workspace = true
frame-benchmarking-cli.default-features = true
resonance-runtime.workspace = true

sp-faucet = { workspace = true, default-features = false }
<<<<<<< HEAD
sp-wormhole = { workspace = true, default-features = false }
=======
>>>>>>> 4bec8066
hex = { workspace = true, default-features = false }
rand = { workspace = true, default-features = false, features = [
	"alloc",
	"getrandom",
] }
reqwest = { workspace = true, default-features = false, features = ["json"] }
serde = { version = "1.0.197", features = ["derive"] }
serde_json = { version = "1.0.107", features = ["alloc"] }
uuid = { version = "1.7.0", features = ["v4", "serde"] }
primitive-types = { version = "0.13.1", default-features = false }

prometheus = { version = "0.13.4", default-features = false }
resonance-miner-api = { path = "../resonance-miner-api", default-features = false }

[build-dependencies]
substrate-build-script-utils.workspace = true
substrate-build-script-utils.default-features = true

[features]
default = ["std"]
std = [
	"resonance-runtime/std",
	"dilithium-crypto/std",
<<<<<<< HEAD
	"sp-wormhole/std",
=======
>>>>>>> 4bec8066
	"rand/std",
]
# Dependencies that are only required if runtime benchmarking should be build.
runtime-benchmarks = [
	"frame-benchmarking-cli/runtime-benchmarks",
	"frame-system/runtime-benchmarks",
	"pallet-transaction-payment/runtime-benchmarks",
	"sc-service/runtime-benchmarks",
	"resonance-runtime/runtime-benchmarks",
	"sp-runtime/runtime-benchmarks",
]
# Enable features that allow the runtime to be tried and debugged. Name might be subject to change
# in the near future.
try-runtime = [
	"frame-system/try-runtime",
	"pallet-transaction-payment/try-runtime",
	"resonance-runtime/try-runtime",
	"sp-runtime/try-runtime",
]<|MERGE_RESOLUTION|>--- conflicted
+++ resolved
@@ -86,10 +86,6 @@
 resonance-runtime.workspace = true
 
 sp-faucet = { workspace = true, default-features = false }
-<<<<<<< HEAD
-sp-wormhole = { workspace = true, default-features = false }
-=======
->>>>>>> 4bec8066
 hex = { workspace = true, default-features = false }
 rand = { workspace = true, default-features = false, features = [
 	"alloc",
@@ -113,10 +109,6 @@
 std = [
 	"resonance-runtime/std",
 	"dilithium-crypto/std",
-<<<<<<< HEAD
-	"sp-wormhole/std",
-=======
->>>>>>> 4bec8066
 	"rand/std",
 ]
 # Dependencies that are only required if runtime benchmarking should be build.
