--- conflicted
+++ resolved
@@ -522,11 +522,7 @@
 							log::warn!("API error getting threshold: {:?}", e);
 							U512::zero()
 						});
-<<<<<<< HEAD
-					let nonces_to_mine = 3_000_000u64;
-=======
 					let nonces_to_mine = 300u64;
->>>>>>> 9634e964
 
 					let found = match tokio::task::spawn_blocking(move || {
 						mine_range(block_hash, start_nonce_bytes, nonces_to_mine, threshold)
