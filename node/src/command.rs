--- conflicted
+++ resolved
@@ -5,35 +5,22 @@
     cli::{Cli, Subcommand},
     service,
 };
-<<<<<<< HEAD
-use dilithium_crypto::ResonancePair;
-use frame_benchmarking_cli::{BenchmarkCmd, ExtrinsicFactory, SUBSTRATE_REFERENCE_HARDWARE};
-use resonance_runtime::{Block, EXISTENTIAL_DEPOSIT};
-=======
 use dilithium_crypto::{traits::WormholeAddress, ResonancePair};
 use frame_benchmarking_cli::{BenchmarkCmd, ExtrinsicFactory, SUBSTRATE_REFERENCE_HARDWARE};
 use resonance_runtime::{Block, EXISTENTIAL_DEPOSIT};
 use rusty_crystals_hdwallet::wormhole::WormholePair;
->>>>>>> 4bec8066
 use rusty_crystals_hdwallet::{generate_mnemonic, HDLattice};
 use sc_cli::SubstrateCli;
 use sc_service::{BlocksPruning, PartialComponents, PruningMode};
 use sp_core::crypto::AccountId32;
 use sp_core::crypto::Ss58Codec;
 use sp_keyring::Sr25519Keyring;
-<<<<<<< HEAD
-use sp_wormhole::WormholePair;
-=======
 use sp_runtime::traits::IdentifyAccount;
->>>>>>> 4bec8066
 
 #[derive(Debug, PartialEq)]
 pub struct QuantusKeyDetails {
     pub address: String,
-<<<<<<< HEAD
-=======
     pub raw_address: String,
->>>>>>> 4bec8066
     pub public_key_hex: String, // Full public key, hex encoded with "0x" prefix
     pub secret_key_hex: String, // Secret key, hex encoded with "0x" prefix
     pub seed_hex: String,       // Derived seed, hex encoded with "0x" prefix
@@ -100,10 +87,7 @@
 
             Ok(QuantusKeyDetails {
                 address: account_id.to_ss58check(),
-<<<<<<< HEAD
-=======
                 raw_address: format!("0x{}", hex::encode(account_id)),
->>>>>>> 4bec8066
                 public_key_hex: format!("0x{}", hex::encode(resonance_pair.public())),
                 secret_key_hex: format!("0x{}", hex::encode(resonance_pair.secret)),
                 seed_hex: format!("0x{}", hex::encode(&actual_seed_for_pair)),
@@ -116,13 +100,6 @@
                 sc_cli::Error::Input(format!("Wormhole generation error: {:?}", e).into())
             })?;
 
-<<<<<<< HEAD
-            // Wormhole addresses are H256, not directly SS58. We'll show its hex representation.
-            // For consistency with the struct, we use the `address` field.
-            Ok(QuantusKeyDetails {
-                address: format!("0x{}", hex::encode(wormhole_pair.address)),
-                public_key_hex: "N/A (Wormhole)".to_string(),
-=======
             // Convert wormhole address to account ID using WormholeAddress type
             let wormhole_address = WormholeAddress(wormhole_pair.address);
             let account_id = wormhole_address.into_account();
@@ -131,7 +108,6 @@
                 address: account_id.to_ss58check(),
                 raw_address: format!("0x{}", hex::encode(account_id)),
                 public_key_hex: format!("0x{}", hex::encode(wormhole_pair.address)),
->>>>>>> 4bec8066
                 secret_key_hex: format!("0x{}", hex::encode(wormhole_pair.secret)),
                 seed_hex: "N/A (Wormhole)".to_string(),
                 secret_phrase: None,
@@ -189,10 +165,6 @@
 /// Parse and run command line arguments
 pub fn run() -> sc_cli::Result<()> {
     let cli = Cli::from_args();
-<<<<<<< HEAD
-
-=======
->>>>>>> 4bec8066
     match &cli.subcommand {
         Some(Subcommand::Key(cmd)) => {
             match cmd {
@@ -212,13 +184,9 @@
                                     } else if words.is_some() {
                                         println!("Using provided words phrase...");
                                     } else {
-<<<<<<< HEAD
-                                        println!("No seed or words provided. Generating a new 24-word phrase...");
-=======
                                         println!(
                                             "No seed or words provided. Generating a new 24-word phrase..."
                                         );
->>>>>>> 4bec8066
                                     }
 
                                     println!(
@@ -231,17 +199,6 @@
                                     println!("Seed: {}", details.seed_hex);
                                     println!("Pub key: {}", details.public_key_hex);
                                     println!("Secret key: {}", details.secret_key_hex);
-<<<<<<< HEAD
-                                    println!("XXXXXXXXXXXXXXXXXXXXXXXXXXXXXXXXXXXXXXXXXXXXXXXXXXXXXXXXXXX");
-                                }
-                                QuantusAddressType::Wormhole => {
-                                    println!("Generating wormhole address...");
-                                    println!("XXXXXXXXXXXXXXX Reconance Wormhole Details XXXXXXXXXXXXXXXXX");
-                                    println!("Address: {}", details.address); // This is 0x prefixed H256 hex
-                                    println!("Secret: {}", details.secret_key_hex);
-                                    // Pub key and Seed are N/A for wormhole as per QuantusKeyDetails
-                                    println!("XXXXXXXXXXXXXXXXXXXXXXXXXXXXXXXXXXXXXXXXXXXXXXXXXXXXXXXXXXX");
-=======
                                     println!(
                                         "XXXXXXXXXXXXXXXXXXXXXXXXXXXXXXXXXXXXXXXXXXXXXXXXXXXXXXXXXXX"
                                     );
@@ -258,7 +215,6 @@
                                     println!(
                                         "XXXXXXXXXXXXXXXXXXXXXXXXXXXXXXXXXXXXXXXXXXXXXXXXXXXXXXXXXXX"
                                     );
->>>>>>> 4bec8066
                                 }
                             }
                             Ok(())
