use resonance_runtime::WASM_BINARY;
use sc_service::ChainType;

/// Specialized `ChainSpec`. This is a specialization of the general Substrate ChainSpec type.
pub type ChainSpec = sc_service::GenericChainSpec;

<<<<<<< HEAD
/// Generate a crypto pair from seed.
pub fn get_from_seed<TPublic: Public>(seed: &str) -> <TPublic::Pair as Pair>::Public {
	TPublic::Pair::from_string(&format!("//{}", seed), None)
		.expect("static values are valid; qed")
		.public()
}

type AccountPublic = <Signature as Verify>::Signer;

/// Generate an account ID from seed.
pub fn get_account_id_from_seed<TPublic: Public>(seed: &str) -> AccountId
where
	AccountPublic: From<<TPublic::Pair as Pair>::Public>,
{
	AccountPublic::from(get_from_seed::<TPublic>(seed)).into_account()
}


// This dicciulty can on average be found on 100 tries of the nonce, so it's quite easy
// Difficulty grows by an exponential of x^16 so it's a non-linear growth, difficulty adjustments. 
// We will experiment and provide a formula on how to increase the difficulty linearly.

pub fn development_config() -> Result<ChainSpec, String> {
=======
pub fn development_chain_spec() -> Result<ChainSpec, String> {
>>>>>>> 8dddf0a2
	Ok(ChainSpec::builder(
		WASM_BINARY.ok_or_else(|| "Development wasm not available".to_string())?,
		None,
	)
	.with_name("Development")
	.with_id("dev")
	.with_chain_type(ChainType::Development)
	.with_genesis_config_preset_name(sp_genesis_builder::DEV_RUNTIME_PRESET)
	.build())
}

pub fn local_chain_spec() -> Result<ChainSpec, String> {
	Ok(ChainSpec::builder(
		WASM_BINARY.ok_or_else(|| "Development wasm not available".to_string())?,
		None,
	)
	.with_name("Local Testnet")
	.with_id("local_testnet")
	.with_chain_type(ChainType::Local)
	.with_genesis_config_preset_name(sp_genesis_builder::LOCAL_TESTNET_RUNTIME_PRESET)
	.build())
}<|MERGE_RESOLUTION|>--- conflicted
+++ resolved
@@ -4,33 +4,7 @@
 /// Specialized `ChainSpec`. This is a specialization of the general Substrate ChainSpec type.
 pub type ChainSpec = sc_service::GenericChainSpec;
 
-<<<<<<< HEAD
-/// Generate a crypto pair from seed.
-pub fn get_from_seed<TPublic: Public>(seed: &str) -> <TPublic::Pair as Pair>::Public {
-	TPublic::Pair::from_string(&format!("//{}", seed), None)
-		.expect("static values are valid; qed")
-		.public()
-}
-
-type AccountPublic = <Signature as Verify>::Signer;
-
-/// Generate an account ID from seed.
-pub fn get_account_id_from_seed<TPublic: Public>(seed: &str) -> AccountId
-where
-	AccountPublic: From<<TPublic::Pair as Pair>::Public>,
-{
-	AccountPublic::from(get_from_seed::<TPublic>(seed)).into_account()
-}
-
-
-// This dicciulty can on average be found on 100 tries of the nonce, so it's quite easy
-// Difficulty grows by an exponential of x^16 so it's a non-linear growth, difficulty adjustments. 
-// We will experiment and provide a formula on how to increase the difficulty linearly.
-
-pub fn development_config() -> Result<ChainSpec, String> {
-=======
 pub fn development_chain_spec() -> Result<ChainSpec, String> {
->>>>>>> 8dddf0a2
 	Ok(ChainSpec::builder(
 		WASM_BINARY.ok_or_else(|| "Development wasm not available".to_string())?,
 		None,
