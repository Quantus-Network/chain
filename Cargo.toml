[workspace.package]
license = "MIT-0"
authors = ["Resonance Network Developers <hello@resonancenetwork.io>"]
homepage = "https://resonancenetwork.io"
repository = "https://gitlab.com/resonance-network/backbone#"
edition = "2021"

[workspace]
members = [
    "node",
    "pallets/mining-rewards",
    "client/consensus/qpow",
    "pallets/faucet",
    "pallets/qpow",
    "pallets/wormhole",
    "pallets/merkle-airdrop",
    "primitives/faucet",
    "primitives/consensus/qpow",
    "runtime",
    "dilithium-crypto",
    "dilithium-crypto/verify",
    "dilithium-crypto/sign",
    "pallets/balances",
    "pallets/reversible-transfers",
    "external-miner",
    "resonance-miner-api",
]
resolver = "2"

[workspace.dependencies]
resonance-runtime = { path = "./runtime", default-features = false }
rusty-crystals-dilithium = { git = "https://gitlab.com/resonance-network/rusty-crystals.git", package = "rusty-crystals-dilithium", default-features = false, features = [
    "no_std",
] }
plonky2 = { git = "https://github.com/Quantus-Network/plonky2", default-features = false, features = [
    "no_random",
] }
poseidon-resonance = { git = "https://github.com/Quantus-Network/poseidon-resonance", default-features = false }
futures-timer = { version = "3.0.2" }
docify = { version = "0.2.9", default-features = false }
paste = { version = "1.0.15", default-features = false }
async-trait = { version = "0.1.85", default-features = false }
pallet-faucet = { path = "./pallets/faucet", default-features = false }
pallet-qpow = { path = "./pallets/qpow", default-features = false }
pallet-mining-rewards = { path = "./pallets/mining-rewards", default-features = false }
pallet-wormhole = { path = "./pallets/wormhole", default-features = false }
pallet-balances = { path = "./pallets/balances", default-features = false }
pallet-reversible-transfers = { path = "./pallets/reversible-transfers", default-features = false }
pallet-conviction-voting = { version = "39.1.0", default-features = false }
pallet-ranked-collective = { version = "39.0.0", default-features = false }
pallet-preimage = { version = "39.0.0", default-features = false }
pallet-referenda = { version = "39.1.0", default-features = false }
pallet-treasury = { version = "38.1.0", default-features = false}
pallet-recovery = { version = "39.1.0", default-features = false }
pallet-scheduler = { path = "./pallets/scheduler", default-features = false }
pallet-utility = { version = "39.1.0", default-features = false }
parking_lot = { version = "0.12.1", default-features = false }
pallet-vesting = { version = "39.1.0", default-features = false }
clap = { version = "4.5.13" }
frame-benchmarking-cli = { version = "46.1.0", default-features = false }
frame-metadata-hash-extension = { version = "0.7.0", default-features = false }
frame-system = { version = "39.1.0", default-features = false }
futures = { version = "0.3.31" }
jsonrpsee = { version = "0.24.3" }
pallet-transaction-payment = { version = "39.1.0", default-features = false }
pallet-transaction-payment-rpc = { version = "42.0.0", default-features = false }
reqwest = { version = "0.11.24", default-features = false, features = ["json"] }
sc-basic-authorship = { version = "0.48.0", default-features = false }
sc-cli = { version = "0.50.1", default-features = false }
sc-client-api = { version = "38.0.0", default-features = false }
sc-consensus = { version = "0.47.0", default-features = false }
sc-consensus-pow = { path = "./client/consensus/pow", default-features = false }
sc-consensus-qpow = { path = "./client/consensus/qpow", default-features = false }
sc-executor = { version = "0.41.0", default-features = false }
sc-network = { version = "0.48.3", default-features = false }
sc-offchain = { version = "43.0.0", default-features = false }
sc-service = { version = "0.49.0", default-features = false }
sc-telemetry = { version = "28.0.0", default-features = false }
sc-transaction-pool = { version = "38.1.0", default-features = false }
sc-transaction-pool-api = { version = "38.1.0", default-features = false }
serde_json = { version = "1.0.132", default-features = false }
sp-api = { version = "35.0.0", default-features = false }
sp-arithmetic = { version = "26.0.0", default-features = false }
sp-block-builder = { version = "35.0.0", default-features = false }
sp-blockchain = { version = "38.0.0", default-features = false }
sp-consensus = { version = "0.41.0", default-features = false }
sp-consensus-pow = { path = "./primitives/consensus/pow", default-features = false }
sp-consensus-qpow = { path = "./primitives/consensus/qpow", default-features = false }
qp-scheduler = { path = "./primitives/scheduler", default-features = false }
sp-faucet = { path = "./primitives/faucet", default-features = false }
sp-core = { version = "35.0.0", default-features = false }
sp-genesis-builder = { version = "0.16.0", default-features = false }
sp-inherents = { version = "35.0.0", default-features = false }
sp-io = { version = "39.0.0", default-features = false }
sp-std = { version = "14.0.0", default-features = false }
sp-keyring = { version = "40.0.0", default-features = false }
sp-runtime = { version = "40.1.0", default-features = false }
sp-runtime-interface = { version = "29.0.0", default-features = false }
sp-timestamp = { version = "35.0.0", default-features = false }
sp-weights = { version = "31.0.0", default-features = false }
substrate-frame-rpc-system = { version = "42.0.0", default-features = false }
substrate-build-script-utils = { version = "11.0.0", default-features = false }
substrate-prometheus-endpoint = { version = "0.17.1", default-features = false }
thiserror = { version = "1.0.64" }
codec = { version = "3.6.12", default-features = false, package = "parity-scale-codec" }
frame-benchmarking = { version = "39.0.0", default-features = false }
frame-executive = { version = "39.1.0", default-features = false }
frame-support = { version = "39.1.0", default-features = false }
frame-system-benchmarking = { version = "39.0.0", default-features = false }
frame-system-rpc-runtime-api = { version = "35.0.0", default-features = false }
frame-try-runtime = { version = "0.45.0", default-features = false }
pallet-sudo = { version = "39.0.0", default-features = false }
pallet-timestamp = { version = "38.0.0", default-features = false }
pallet-transaction-payment-rpc-runtime-api = { version = "39.0.0", default-features = false }
scale-info = { version = "2.11.1", default-features = false }
sp-offchain = { version = "35.0.0", default-features = false }
sp-session = { version = "37.0.0", default-features = false }
sp-storage = { version = "22.0.0", default-features = false }
sp-transaction-pool = { version = "35.0.0", default-features = false }
sp-version = { version = "38.0.0", default-features = false }
substrate-wasm-builder = { version = "25.0.0", default-features = false }
pallet-merkle-airdrop = { version = "0.1.0", path = "./pallets/merkle-airdrop", default-features = false }

log = { version = "0.4.22", default-features = false }
hex = { version = "0.4.3", default-features = false }
primitive-types = { version = "0.13.1", default-features = false }
rand = { version = "0.8.5", default-features = false }

<<<<<<< HEAD
[patch.crates-io]
sp-state-machine = { git = "https://github.com/Quantus-Network/zk-state-machine" }
sp-trie = { git = "https://github.com/Quantus-Network/zk-trie" }
=======
substrate-test-utils = { version = "3.0.0", default-features = false }
>>>>>>> beea1c17
<|MERGE_RESOLUTION|>--- conflicted
+++ resolved
@@ -126,10 +126,7 @@
 primitive-types = { version = "0.13.1", default-features = false }
 rand = { version = "0.8.5", default-features = false }
 
-<<<<<<< HEAD
 [patch.crates-io]
 sp-state-machine = { git = "https://github.com/Quantus-Network/zk-state-machine" }
 sp-trie = { git = "https://github.com/Quantus-Network/zk-trie" }
-=======
-substrate-test-utils = { version = "3.0.0", default-features = false }
->>>>>>> beea1c17
+substrate-test-utils = { version = "3.0.0", default-features = false }