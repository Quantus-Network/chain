--- conflicted
+++ resolved
@@ -136,25 +136,15 @@
 sp-consensus-qpow = { path = "./primitives/consensus/qpow", default-features = false }
 
 # Quantus network dependencies
-<<<<<<< HEAD
-qp-poseidon = { version = "0.9.5", default-features = false }
-qp-poseidon-core = { version = "0.9.5", default-features = false }
-qp-rusty-crystals-dilithium = { version = "1.0.3", default-features = false }
-qp-rusty-crystals-hdwallet = { version = "0.1.5" }
 qp-wormhole-circuit = { git = "https://github.com/Quantus-Network/qp-zk-circuits.git", branch = "feat/block-header-proof", default-features = false }
 qp-wormhole-circuit-builder = { git = "https://github.com/Quantus-Network/qp-zk-circuits.git", branch = "feat/block-header-proof", default-features = false }
 qp-wormhole-verifier = { git = "https://github.com/Quantus-Network/qp-zk-circuits.git", branch = "feat/block-header-proof", default-features = false, features = [
-=======
+    "no_random",
+] }
 qp-poseidon = { version = "1.0.1", default-features = false }
 qp-poseidon-core = { version = "1.0.1", default-features = false, features = ["p3"] }
 qp-rusty-crystals-dilithium = { version = "2.0.0", default-features = false }
 qp-rusty-crystals-hdwallet = { version = "1.0.0" }
-qp-wormhole-circuit = { version = "0.1.2", default-features = false }
-qp-wormhole-circuit-builder = { version = "0.1.2", default-features = false }
-qp-wormhole-verifier = { version = "0.1.2", default-features = false, features = [
->>>>>>> 052cf7a3
-	"no_random",
-] }
 qp-zk-circuits-common = { git = "https://github.com/Quantus-Network/qp-zk-circuits.git", branch = "feat/block-header-proof", default-features = false, features = [
 	"no_random",
 ] }
