[workspace.package]
license = "MIT-0"
authors = ["Resonance Network Developers <hello@resonancenetwork.io>"]
homepage = "https://resonancenetwork.io"
repository = "https://gitlab.com/resonance-network/backbone#"
edition = "2021"

[workspace]
members = [
    "node",
    "pallets/mining-rewards",
    "client/consensus/qpow",
    "pallets/faucet",
    "pallets/qpow",
    "pallets/wormhole",
    "primitives/faucet",
    "primitives/consensus/qpow",
    "primitives/crypto/wormhole",
    "runtime",
    "dilithium-crypto",
    "dilithium-crypto/verify",
    "dilithium-crypto/sign",
    "pallets/balances",
    "pallets/vesting",
<<<<<<< HEAD
    "external-miner", 
    "resonance-miner-api", "client/consensus/pow", "primitives/consensus/pow",
=======
    "pallets/reversible-transfers",
    "external-miner",
    "resonance-miner-api",
>>>>>>> 39f6f54f
]
resolver = "2"

[workspace.dependencies]
resonance-runtime = { path = "./runtime", default-features = false }
rusty-crystals-dilithium = { git = "https://gitlab.com/resonance-network/rusty-crystals.git", package = "rusty-crystals-dilithium", default-features = false, features = ["no_std"] }
plonky2 = { git="https://github.com/Resonance-Network/plonky2", default-features = false, features = ["no_random"] }
poseidon-resonance = { version = "0.3.0", git = "https://github.com/Resonance-Network/poseidon-resonance", default-features = false }
futures-timer = { version = "3.0.2" }
docify = { version = "0.2.9", default-features = false }
paste = { version = "1.0.15", default-features = false }
async-trait = { version = "0.1.85", default-features = false }
pallet-faucet = {path = "./pallets/faucet", default-features = false}
pallet-qpow = { path = "./pallets/qpow", default-features = false}
pallet-mining-rewards = { path = "./pallets/mining-rewards", default-features = false}
pallet-wormhole = { path="./pallets/wormhole", default-features = false }
pallet-vesting = { path = "./pallets/vesting", default-features = false }
pallet-balances = { path="./pallets/balances", default-features = false }
pallet-reversible-transfers = { path="./pallets/reversible-transfers", default-features = false }
pallet-conviction-voting = { version = "39.1.0", default-features = false }
pallet-preimage = { version = "39.0.0", default-features = false }
pallet-referenda = { version = "39.1.0", default-features = false }
pallet-scheduler = { version = "40.1.0", default-features = false }
pallet-utility = { version = "39.1.0", default-features = false }
parking_lot = { version = "0.12.1", default-features = false }
clap = { version = "4.5.13" }
frame-benchmarking-cli = { version = "46.1.0", default-features = false }
frame-metadata-hash-extension = { version = "0.7.0", default-features = false }
frame-system = { version = "39.1.0", default-features = false }
futures = { version = "0.3.31" }
jsonrpsee = { version = "0.24.3" }
pallet-transaction-payment = { version = "39.1.0", default-features = false }
pallet-transaction-payment-rpc = { version = "42.0.0", default-features = false }
reqwest = { version = "0.11.24", default-features = false, features = ["json"] }
sc-basic-authorship = { version = "0.48.0", default-features = false }
sc-cli = { version = "0.50.1", default-features = false }
sc-client-api = { version = "38.0.0", default-features = false }
sc-consensus = { version = "0.47.0", default-features = false }
sc-consensus-pow = { path = "./client/consensus/pow", default-features = false }
sc-consensus-qpow = { path ="./client/consensus/qpow", default-features = false}
sc-executor = { version = "0.41.0", default-features = false }
sc-network = { version = "0.48.3", default-features = false }
sc-offchain = { version = "43.0.0", default-features = false }
sc-service = { version = "0.49.0", default-features = false }
sc-telemetry = { version = "28.0.0", default-features = false }
sc-transaction-pool = { version = "38.1.0", default-features = false }
sc-transaction-pool-api = { version = "38.1.0", default-features = false }
serde_json = { version = "1.0.132", default-features = false }
sp-api = { version = "35.0.0", default-features = false }
sp-arithmetic = {version="26.0.0", default-features = false}
sp-block-builder = { version = "35.0.0", default-features = false }
sp-blockchain = { version = "38.0.0", default-features = false }
sp-consensus = { version = "0.41.0", default-features = false }
sp-consensus-pow = { path = "./primitives/consensus/pow", default-features = false }
sp-consensus-qpow = { path = "./primitives/consensus/qpow", default-features = false }
sp-faucet = { path = "./primitives/faucet", default-features = false}
sp-wormhole = { path = "./primitives/crypto/wormhole", default-features = false}
sp-core = { version = "35.0.0", default-features = false }
sp-genesis-builder = { version = "0.16.0", default-features = false }
sp-inherents = { version = "35.0.0", default-features = false }
sp-io = { version = "39.0.0", default-features = false }
sp-std = { version = "14.0.0", default-features = false }
sp-keyring = { version = "40.0.0", default-features = false }
sp-runtime = { version = "40.1.0", default-features = false }
sp-runtime-interface = { version="29.0.0", default-features = false }
sp-timestamp = { version = "35.0.0", default-features = false }
substrate-frame-rpc-system = { version = "42.0.0", default-features = false }
substrate-build-script-utils = { version = "11.0.0", default-features = false }
substrate-prometheus-endpoint = { version = "0.17.1", default-features = false }
thiserror = { version = "1.0.64" }
codec = { version = "3.6.12", default-features = false, package = "parity-scale-codec" }
frame-benchmarking = { version = "39.0.0", default-features = false }
frame-executive = { version = "39.1.0", default-features = false }
frame-support = { version = "39.1.0", default-features = false }
frame-system-benchmarking = { version = "39.0.0", default-features = false }
frame-system-rpc-runtime-api = { version = "35.0.0", default-features = false }
frame-try-runtime = { version = "0.45.0", default-features = false }
pallet-sudo = { version = "39.0.0", default-features = false }
pallet-timestamp = { version = "38.0.0", default-features = false }
pallet-transaction-payment-rpc-runtime-api = { version = "39.0.0", default-features = false }
scale-info = { version = "2.11.1", default-features = false }
sp-offchain = { version = "35.0.0", default-features = false }
sp-session = { version = "37.0.0", default-features = false }
sp-storage = { version = "22.0.0", default-features = false }
sp-transaction-pool = { version = "35.0.0", default-features = false }
sp-version = { version = "38.0.0", default-features = false }
substrate-wasm-builder = { version = "25.0.0", default-features = false }

log = { version = "0.4.22", default-features = false }
hex = {version = "0.4.3", default-features = false }
primitive-types = { version="0.13.1", default-features=false }
rand = {version = "0.8.5", default-features = false}<|MERGE_RESOLUTION|>--- conflicted
+++ resolved
@@ -22,14 +22,9 @@
     "dilithium-crypto/sign",
     "pallets/balances",
     "pallets/vesting",
-<<<<<<< HEAD
-    "external-miner", 
-    "resonance-miner-api", "client/consensus/pow", "primitives/consensus/pow",
-=======
     "pallets/reversible-transfers",
     "external-miner",
     "resonance-miner-api",
->>>>>>> 39f6f54f
 ]
 resolver = "2"
 
