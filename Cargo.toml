[workspace.package]
license = "MIT-0"
authors = ["Resonance Network Developers <hello@resonancenetwork.io>"]
homepage = "https://resonancenetwork.io"
repository = "https://gitlab.com/resonance-network/backbone#"
edition = "2021"

[workspace]
members = [
    "node",
    "pallets/mining-rewards",
    "client/consensus/qpow",
    "pallets/faucet",
    "pallets/qpow",
    "pallets/wormhole",
    "pallets/merkle-airdrop",
    "primitives/faucet",
    "primitives/consensus/qpow",
    "primitives/crypto/wormhole",
    "runtime",
    "dilithium-crypto",
    "dilithium-crypto/verify",
    "dilithium-crypto/sign",
    "pallets/balances",
    "pallets/reversible-transfers",
    "external-miner",
    "resonance-miner-api",
]
resolver = "2"

[workspace.dependencies]
resonance-runtime = { path = "./runtime", default-features = false }
rusty-crystals-dilithium = { git = "https://gitlab.com/resonance-network/rusty-crystals.git", package = "rusty-crystals-dilithium", default-features = false, features = ["no_std"] }
<<<<<<< HEAD
plonky2 = { git="https://github.com/Resonance-Network/plonky2", default-features = false, features = ["no_random"] }
poseidon-resonance = { git = "https://github.com/Resonance-Network/poseidon-resonance", default-features = false, features = ["serde"] }
#poseidon-resonance = { path = "../poseidon-resonance", default-features = false, features = ["serde"] }
=======
plonky2 = { git = "https://github.com/Resonance-Network/plonky2", default-features = false, features = [
    "no_random",
] }
poseidon-resonance = { git = "https://github.com/Resonance-Network/poseidon-resonance", default-features = false }
>>>>>>> 6c9dfb83
futures-timer = { version = "3.0.2" }
docify = { version = "0.2.9", default-features = false }
paste = { version = "1.0.15", default-features = false }
async-trait = { version = "0.1.85", default-features = false }
pallet-faucet = { path = "./pallets/faucet", default-features = false }
pallet-qpow = { path = "./pallets/qpow", default-features = false }
pallet-mining-rewards = { path = "./pallets/mining-rewards", default-features = false }
pallet-wormhole = { path = "./pallets/wormhole", default-features = false }
pallet-balances = { path = "./pallets/balances", default-features = false }
pallet-reversible-transfers = { path = "./pallets/reversible-transfers", default-features = false }
pallet-conviction-voting = { version = "39.1.0", default-features = false }
pallet-ranked-collective = { version = "39.0.0", default-features = false }
pallet-preimage = { version = "39.0.0", default-features = false }
pallet-referenda = { version = "39.1.0", default-features = false }
pallet-scheduler = { version = "40.1.0", default-features = false }
pallet-utility = { version = "39.1.0", default-features = false }
parking_lot = { version = "0.12.1", default-features = false }
pallet-vesting = { version = "39.1.0", default-features = false }
clap = { version = "4.5.13" }
frame-benchmarking-cli = { version = "46.1.0", default-features = false }
frame-metadata-hash-extension = { version = "0.7.0", default-features = false }
frame-system = { version = "39.1.0", default-features = false }
futures = { version = "0.3.31" }
jsonrpsee = { version = "0.24.3" }
pallet-transaction-payment = { version = "39.1.0", default-features = false }
pallet-transaction-payment-rpc = { version = "42.0.0", default-features = false }
reqwest = { version = "0.11.24", default-features = false, features = ["json"] }
sc-basic-authorship = { version = "0.48.0", default-features = false }
sc-cli = { version = "0.50.1", default-features = false }
sc-client-api = { version = "38.0.0", default-features = false }
sc-consensus = { version = "0.47.0", default-features = false }
sc-consensus-pow = { path = "./client/consensus/pow", default-features = false }
sc-consensus-qpow = { path = "./client/consensus/qpow", default-features = false }
sc-executor = { version = "0.41.0", default-features = false }
sc-network = { version = "0.48.3", default-features = false }
sc-offchain = { version = "43.0.0", default-features = false }
sc-service = { version = "0.49.0", default-features = false }
sc-telemetry = { version = "28.0.0", default-features = false }
sc-transaction-pool = { version = "38.1.0", default-features = false }
sc-transaction-pool-api = { version = "38.1.0", default-features = false }
serde_json = { version = "1.0.132", default-features = false }
sp-api = { version = "35.0.0", default-features = false }
sp-arithmetic = { version = "26.0.0", default-features = false }
sp-block-builder = { version = "35.0.0", default-features = false }
sp-blockchain = { version = "38.0.0", default-features = false }
sp-consensus = { version = "0.41.0", default-features = false }
sp-consensus-pow = { path = "./primitives/consensus/pow", default-features = false }
sp-consensus-qpow = { path = "./primitives/consensus/qpow", default-features = false }
sp-faucet = { path = "./primitives/faucet", default-features = false }
sp-wormhole = { path = "./primitives/crypto/wormhole", default-features = false }
sp-core = { version = "35.0.0", default-features = false }
sp-genesis-builder = { version = "0.16.0", default-features = false }
sp-inherents = { version = "35.0.0", default-features = false }
sp-io = { version = "39.0.0", default-features = false }
sp-std = { version = "14.0.0", default-features = false }
sp-keyring = { version = "40.0.0", default-features = false }
sp-runtime = { version = "40.1.0", default-features = false }
sp-runtime-interface = { version = "29.0.0", default-features = false }
sp-timestamp = { version = "35.0.0", default-features = false }
substrate-frame-rpc-system = { version = "42.0.0", default-features = false }
substrate-build-script-utils = { version = "11.0.0", default-features = false }
substrate-prometheus-endpoint = { version = "0.17.1", default-features = false }
thiserror = { version = "1.0.64" }
codec = { version = "3.6.12", default-features = false, package = "parity-scale-codec" }
frame-benchmarking = { version = "39.0.0", default-features = false }
frame-executive = { version = "39.1.0", default-features = false }
frame-support = { version = "39.1.0", default-features = false }
frame-system-benchmarking = { version = "39.0.0", default-features = false }
frame-system-rpc-runtime-api = { version = "35.0.0", default-features = false }
frame-try-runtime = { version = "0.45.0", default-features = false }
pallet-sudo = { version = "39.0.0", default-features = false }
pallet-timestamp = { version = "38.0.0", default-features = false }
pallet-transaction-payment-rpc-runtime-api = { version = "39.0.0", default-features = false }
scale-info = { version = "2.11.1", default-features = false }
sp-offchain = { version = "35.0.0", default-features = false }
sp-session = { version = "37.0.0", default-features = false }
sp-storage = { version = "22.0.0", default-features = false }
sp-transaction-pool = { version = "35.0.0", default-features = false }
sp-version = { version = "38.0.0", default-features = false }
substrate-wasm-builder = { version = "25.0.0", default-features = false }
pallet-merkle-airdrop = { version = "0.1.0", path = "./pallets/merkle-airdrop", default-features = false }

log = { version = "0.4.22", default-features = false }
hex = { version = "0.4.3", default-features = false }
primitive-types = { version = "0.13.1", default-features = false }
rand = { version = "0.8.5", default-features = false }<|MERGE_RESOLUTION|>--- conflicted
+++ resolved
@@ -31,16 +31,10 @@
 [workspace.dependencies]
 resonance-runtime = { path = "./runtime", default-features = false }
 rusty-crystals-dilithium = { git = "https://gitlab.com/resonance-network/rusty-crystals.git", package = "rusty-crystals-dilithium", default-features = false, features = ["no_std"] }
-<<<<<<< HEAD
-plonky2 = { git="https://github.com/Resonance-Network/plonky2", default-features = false, features = ["no_random"] }
-poseidon-resonance = { git = "https://github.com/Resonance-Network/poseidon-resonance", default-features = false, features = ["serde"] }
-#poseidon-resonance = { path = "../poseidon-resonance", default-features = false, features = ["serde"] }
-=======
 plonky2 = { git = "https://github.com/Resonance-Network/plonky2", default-features = false, features = [
     "no_random",
 ] }
 poseidon-resonance = { git = "https://github.com/Resonance-Network/poseidon-resonance", default-features = false }
->>>>>>> 6c9dfb83
 futures-timer = { version = "3.0.2" }
 docify = { version = "0.2.9", default-features = false }
 paste = { version = "1.0.15", default-features = false }
