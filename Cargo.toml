[workspace.package]
license = "MIT-0"
authors = ["Resonance Network Developers <hello@resonancenetwork.io>"]
homepage = "https://resonancenetwork.io"
repository = "https://gitlab.com/resonance-network/backbone#"
edition = "2021"

[workspace]
members = [
    "node",
    "pallets/mining-rewards",
    "client/consensus/qpow",
    "pallets/faucet",
    "pallets/qpow",
    "pallets/wormhole",
    "pallets/merkle-airdrop",
    "primitives/faucet",
    "primitives/consensus/qpow",
    "primitives/crypto/wormhole",
    "runtime",
    "dilithium-crypto",
    "dilithium-crypto/verify",
    "dilithium-crypto/sign",
    "pallets/balances",
    "pallets/reversible-transfers",
    "external-miner",
    "resonance-miner-api",
]
resolver = "2"

[workspace.dependencies]
resonance-runtime = { path = "./runtime", default-features = false }


rusty-crystals-dilithium = { git = "https://github.com/Quantus-Network/rusty-crystals.git", package = "rusty-crystals-dilithium", default-features = false, features = [
    "no_std",
] }
plonky2 = { git = "https://github.com/Resonance-Network/plonky2", default-features = false, features = [
    "no_random",
] }
poseidon-resonance = { version = "0.5.0", git = "https://github.com/Resonance-Network/poseidon-resonance", default-features = false }
futures-timer = { version = "3.0.2" }
docify = { version = "0.2.9", default-features = false }
paste = { version = "1.0.15", default-features = false }
async-trait = { version = "0.1.85", default-features = false }
pallet-faucet = { path = "./pallets/faucet", default-features = false }
pallet-qpow = { path = "./pallets/qpow", default-features = false }
pallet-mining-rewards = { path = "./pallets/mining-rewards", default-features = false }
pallet-wormhole = { path = "./pallets/wormhole", default-features = false }
<<<<<<< HEAD
pallet-vesting = { path = "./pallets/vesting", default-features = false }
=======
>>>>>>> d4d6101f
pallet-balances = { path = "./pallets/balances", default-features = false }
pallet-reversible-transfers = { path = "./pallets/reversible-transfers", default-features = false }
pallet-conviction-voting = { version = "39.1.0", default-features = false }
pallet-ranked-collective = { version = "39.0.0", default-features = false }
pallet-preimage = { version = "39.0.0", default-features = false }
pallet-referenda = { version = "39.1.0", default-features = false }
pallet-scheduler = { version = "40.1.0", default-features = false }
pallet-utility = { version = "39.1.0", default-features = false }
parking_lot = { version = "0.12.1", default-features = false }
pallet-vesting = { version = "39.1.0", default-features = false }
clap = { version = "4.5.13" }
frame-benchmarking-cli = { version = "46.1.0", default-features = false }
frame-metadata-hash-extension = { version = "0.7.0", default-features = false }
frame-system = { version = "39.1.0", default-features = false }
futures = { version = "0.3.31" }
jsonrpsee = { version = "0.24.3" }
pallet-transaction-payment = { version = "39.1.0", default-features = false }
pallet-transaction-payment-rpc = { version = "42.0.0", default-features = false }
reqwest = { version = "0.11.24", default-features = false, features = ["json"] }
sc-basic-authorship = { version = "0.48.0", default-features = false }
sc-cli = { version = "0.50.1", default-features = false }
sc-client-api = { version = "38.0.0", default-features = false }
sc-consensus = { version = "0.47.0", default-features = false }
sc-consensus-pow = { path = "./client/consensus/pow", default-features = false }
sc-consensus-qpow = { path = "./client/consensus/qpow", default-features = false }
sc-executor = { version = "0.41.0", default-features = false }
sc-network = { version = "0.48.3", default-features = false }
sc-offchain = { version = "43.0.0", default-features = false }
sc-service = { version = "0.49.0", default-features = false }
sc-telemetry = { version = "28.0.0", default-features = false }
sc-transaction-pool = { version = "38.1.0", default-features = false }
sc-transaction-pool-api = { version = "38.1.0", default-features = false }
serde_json = { version = "1.0.132", default-features = false }
sp-api = { version = "35.0.0", default-features = false }
sp-arithmetic = { version = "26.0.0", default-features = false }
sp-block-builder = { version = "35.0.0", default-features = false }
sp-blockchain = { version = "38.0.0", default-features = false }
sp-consensus = { version = "0.41.0", default-features = false }
sp-consensus-pow = { path = "./primitives/consensus/pow", default-features = false }
sp-consensus-qpow = { path = "./primitives/consensus/qpow", default-features = false }
sp-faucet = { path = "./primitives/faucet", default-features = false }
sp-wormhole = { path = "./primitives/crypto/wormhole", default-features = false }
sp-core = { version = "35.0.0", default-features = false }
sp-genesis-builder = { version = "0.16.0", default-features = false }
sp-inherents = { version = "35.0.0", default-features = false }
sp-io = { version = "39.0.0", default-features = false }
sp-std = { version = "14.0.0", default-features = false }
sp-keyring = { version = "40.0.0", default-features = false }
sp-runtime = { version = "40.1.0", default-features = false }
sp-runtime-interface = { version = "29.0.0", default-features = false }
sp-timestamp = { version = "35.0.0", default-features = false }
substrate-frame-rpc-system = { version = "42.0.0", default-features = false }
substrate-build-script-utils = { version = "11.0.0", default-features = false }
substrate-prometheus-endpoint = { version = "0.17.1", default-features = false }
thiserror = { version = "1.0.64" }
codec = { version = "3.6.12", default-features = false, package = "parity-scale-codec" }
frame-benchmarking = { version = "39.0.0", default-features = false }
frame-executive = { version = "39.1.0", default-features = false }
frame-support = { version = "39.1.0", default-features = false }
frame-system-benchmarking = { version = "39.0.0", default-features = false }
frame-system-rpc-runtime-api = { version = "35.0.0", default-features = false }
frame-try-runtime = { version = "0.45.0", default-features = false }
pallet-sudo = { version = "39.0.0", default-features = false }
pallet-timestamp = { version = "38.0.0", default-features = false }
pallet-transaction-payment-rpc-runtime-api = { version = "39.0.0", default-features = false }
scale-info = { version = "2.11.1", default-features = false }
sp-offchain = { version = "35.0.0", default-features = false }
sp-session = { version = "37.0.0", default-features = false }
sp-storage = { version = "22.0.0", default-features = false }
sp-transaction-pool = { version = "35.0.0", default-features = false }
sp-version = { version = "38.0.0", default-features = false }
substrate-wasm-builder = { version = "25.0.0", default-features = false }
pallet-merkle-airdrop = { version = "0.1.0", path = "./pallets/merkle-airdrop", default-features = false }

log = { version = "0.4.22", default-features = false }
hex = { version = "0.4.3", default-features = false }
primitive-types = { version = "0.13.1", default-features = false }
rand = { version = "0.8.5", default-features = false }<|MERGE_RESOLUTION|>--- conflicted
+++ resolved
@@ -47,10 +47,6 @@
 pallet-qpow = { path = "./pallets/qpow", default-features = false }
 pallet-mining-rewards = { path = "./pallets/mining-rewards", default-features = false }
 pallet-wormhole = { path = "./pallets/wormhole", default-features = false }
-<<<<<<< HEAD
-pallet-vesting = { path = "./pallets/vesting", default-features = false }
-=======
->>>>>>> d4d6101f
 pallet-balances = { path = "./pallets/balances", default-features = false }
 pallet-reversible-transfers = { path = "./pallets/reversible-transfers", default-features = false }
 pallet-conviction-voting = { version = "39.1.0", default-features = false }
