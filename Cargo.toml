--- conflicted
+++ resolved
@@ -18,10 +18,7 @@
     "dilithium-crypto",
     "dilithium-crypto/verify", 
     "dilithium-crypto/sign",
-<<<<<<< HEAD
-=======
     "pallets/balances",
->>>>>>> 73cf27f2
 ]
 resolver = "2"
 
