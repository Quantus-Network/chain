--- conflicted
+++ resolved
@@ -10,28 +10,17 @@
     "node",
     "pallets/template",
     "runtime",
-<<<<<<< HEAD
     "qpow",
     "dilithium-crypto",
     "dilithium-crypto/verify", 
     "dilithium-crypto/sign",
-=======
->>>>>>> 8dddf0a2
 ]
 resolver = "2"
 
 [workspace.dependencies]
 resonance-runtime = { path = "./runtime", default-features = false }
-<<<<<<< HEAD
-sp-consensus = { version = "0.40.0", default-features = false }
-sc-consensus-pow = { version = "0.44.0", default-features = false }
-sp-consensus-pow = { version = "0.40.0", default-features = false }
-log = { version = "0.4.22", default-features = true }
-primitive-types = { version="0.13.1", default-features=false }
 rusty-crystals-dilithium = { git = "https://gitlab.com/resonance-network/rusty-crystals.git", package = "rusty-crystals-dilithium", default-features = false, features = ["no_std"] }
 
-=======
->>>>>>> 8dddf0a2
 pallet-template = { path = "./pallets/template", default-features = false }
 clap = { version = "4.5.13" }
 frame-benchmarking-cli = { version = "46.0.0", default-features = false }
