[workspace.package]
license = "MIT-0"
authors = ["Resonance Network Developers <hello@resonancenetwork.io>"]
homepage = "https://resonancenetwork.io"
repository = "https://gitlab.com/resonance-network/backbone#"
edition = "2021"

[workspace]
members = [
    "node",
    "pallets/mining-rewards",
    "client/consensus/qpow",
    "pallets/faucet",
    "pallets/qpow",
    "pallets/wormhole",
    "pallets/merkle-airdrop",
    "primitives/faucet",
    "primitives/consensus/qpow",
    "primitives/crypto/wormhole",
    "runtime",
    "dilithium-crypto",
    "dilithium-crypto/verify",
    "dilithium-crypto/sign",
    "pallets/balances",
    "pallets/reversible-transfers",
    "external-miner",
    "resonance-miner-api",
]
resolver = "2"

[workspace.dependencies]
resonance-runtime = { path = "./runtime", default-features = false }


rusty-crystals-dilithium = { git = "https://github.com/Quantus-Network/rusty-crystals.git", package = "rusty-crystals-dilithium", default-features = false, features = [
    "no_std",
] }
plonky2 = { git = "https://github.com/Resonance-Network/plonky2", default-features = false, features = [
    "no_random",
] }
poseidon-resonance = { version = "0.5.0", git = "https://github.com/Resonance-Network/poseidon-resonance", default-features = false }
futures-timer = { version = "3.0.2" }
docify = { version = "0.2.9", default-features = false }
paste = { version = "1.0.15", default-features = false }
async-trait = { version = "0.1.85", default-features = false }
<<<<<<< HEAD
pallet-faucet = { path = "./pallets/faucet", default-features = false }
pallet-qpow = { path = "./pallets/qpow", default-features = false }
pallet-mining-rewards = { path = "./pallets/mining-rewards", default-features = false }
pallet-wormhole = { path = "./pallets/wormhole", default-features = false }
pallet-vesting = { path = "./pallets/vesting", default-features = false }
pallet-balances = { path = "./pallets/balances", default-features = false }
pallet-reversible-transfers = { path = "./pallets/reversible-transfers", default-features = false }
=======
pallet-faucet = {path = "./pallets/faucet", default-features = false}
pallet-qpow = { path = "./pallets/qpow", default-features = false}
pallet-mining-rewards = { path = "./pallets/mining-rewards", default-features = false}
pallet-wormhole = { path="./pallets/wormhole", default-features = false }
pallet-balances = { path="./pallets/balances", default-features = false }
pallet-reversible-transfers = { path="./pallets/reversible-transfers", default-features = false }
>>>>>>> 21c985de
pallet-conviction-voting = { version = "39.1.0", default-features = false }
pallet-ranked-collective = { version = "39.0.0", default-features = false }
pallet-preimage = { version = "39.0.0", default-features = false }
pallet-referenda = { version = "39.1.0", default-features = false }
pallet-scheduler = { version = "40.1.0", default-features = false }
pallet-utility = { version = "39.1.0", default-features = false }
parking_lot = { version = "0.12.1", default-features = false }
pallet-vesting = { version = "39.1.0", default-features = false }
clap = { version = "4.5.13" }
frame-benchmarking-cli = { version = "46.1.0", default-features = false }
frame-metadata-hash-extension = { version = "0.7.0", default-features = false }
frame-system = { version = "39.1.0", default-features = false }
futures = { version = "0.3.31" }
jsonrpsee = { version = "0.24.3" }
pallet-transaction-payment = { version = "39.1.0", default-features = false }
pallet-transaction-payment-rpc = { version = "42.0.0", default-features = false }
reqwest = { version = "0.11.24", default-features = false, features = ["json"] }
sc-basic-authorship = { version = "0.48.0", default-features = false }
sc-cli = { version = "0.50.1", default-features = false }
sc-client-api = { version = "38.0.0", default-features = false }
sc-consensus = { version = "0.47.0", default-features = false }
sc-consensus-pow = { path = "./client/consensus/pow", default-features = false }
sc-consensus-qpow = { path = "./client/consensus/qpow", default-features = false }
sc-executor = { version = "0.41.0", default-features = false }
sc-network = { version = "0.48.3", default-features = false }
sc-offchain = { version = "43.0.0", default-features = false }
sc-service = { version = "0.49.0", default-features = false }
sc-telemetry = { version = "28.0.0", default-features = false }
sc-transaction-pool = { version = "38.1.0", default-features = false }
sc-transaction-pool-api = { version = "38.1.0", default-features = false }
serde_json = { version = "1.0.132", default-features = false }
sp-api = { version = "35.0.0", default-features = false }
sp-arithmetic = { version = "26.0.0", default-features = false }
sp-block-builder = { version = "35.0.0", default-features = false }
sp-blockchain = { version = "38.0.0", default-features = false }
sp-consensus = { version = "0.41.0", default-features = false }
sp-consensus-pow = { path = "./primitives/consensus/pow", default-features = false }
sp-consensus-qpow = { path = "./primitives/consensus/qpow", default-features = false }
sp-faucet = { path = "./primitives/faucet", default-features = false }
sp-wormhole = { path = "./primitives/crypto/wormhole", default-features = false }
sp-core = { version = "35.0.0", default-features = false }
sp-genesis-builder = { version = "0.16.0", default-features = false }
sp-inherents = { version = "35.0.0", default-features = false }
sp-io = { version = "39.0.0", default-features = false }
sp-std = { version = "14.0.0", default-features = false }
sp-keyring = { version = "40.0.0", default-features = false }
sp-runtime = { version = "40.1.0", default-features = false }
sp-runtime-interface = { version = "29.0.0", default-features = false }
sp-timestamp = { version = "35.0.0", default-features = false }
substrate-frame-rpc-system = { version = "42.0.0", default-features = false }
substrate-build-script-utils = { version = "11.0.0", default-features = false }
substrate-prometheus-endpoint = { version = "0.17.1", default-features = false }
thiserror = { version = "1.0.64" }
codec = { version = "3.6.12", default-features = false, package = "parity-scale-codec" }
frame-benchmarking = { version = "39.0.0", default-features = false }
frame-executive = { version = "39.1.0", default-features = false }
frame-support = { version = "39.1.0", default-features = false }
frame-system-benchmarking = { version = "39.0.0", default-features = false }
frame-system-rpc-runtime-api = { version = "35.0.0", default-features = false }
frame-try-runtime = { version = "0.45.0", default-features = false }
pallet-sudo = { version = "39.0.0", default-features = false }
pallet-timestamp = { version = "38.0.0", default-features = false }
pallet-transaction-payment-rpc-runtime-api = { version = "39.0.0", default-features = false }
scale-info = { version = "2.11.1", default-features = false }
sp-offchain = { version = "35.0.0", default-features = false }
sp-session = { version = "37.0.0", default-features = false }
sp-storage = { version = "22.0.0", default-features = false }
sp-transaction-pool = { version = "35.0.0", default-features = false }
sp-version = { version = "38.0.0", default-features = false }
substrate-wasm-builder = { version = "25.0.0", default-features = false }
pallet-merkle-airdrop = { version = "0.1.0", path = "./pallets/merkle-airdrop", default-features = false }

log = { version = "0.4.22", default-features = false }
hex = { version = "0.4.3", default-features = false }
primitive-types = { version = "0.13.1", default-features = false }
rand = { version = "0.8.5", default-features = false }<|MERGE_RESOLUTION|>--- conflicted
+++ resolved
@@ -43,7 +43,6 @@
 docify = { version = "0.2.9", default-features = false }
 paste = { version = "1.0.15", default-features = false }
 async-trait = { version = "0.1.85", default-features = false }
-<<<<<<< HEAD
 pallet-faucet = { path = "./pallets/faucet", default-features = false }
 pallet-qpow = { path = "./pallets/qpow", default-features = false }
 pallet-mining-rewards = { path = "./pallets/mining-rewards", default-features = false }
@@ -51,14 +50,6 @@
 pallet-vesting = { path = "./pallets/vesting", default-features = false }
 pallet-balances = { path = "./pallets/balances", default-features = false }
 pallet-reversible-transfers = { path = "./pallets/reversible-transfers", default-features = false }
-=======
-pallet-faucet = {path = "./pallets/faucet", default-features = false}
-pallet-qpow = { path = "./pallets/qpow", default-features = false}
-pallet-mining-rewards = { path = "./pallets/mining-rewards", default-features = false}
-pallet-wormhole = { path="./pallets/wormhole", default-features = false }
-pallet-balances = { path="./pallets/balances", default-features = false }
-pallet-reversible-transfers = { path="./pallets/reversible-transfers", default-features = false }
->>>>>>> 21c985de
 pallet-conviction-voting = { version = "39.1.0", default-features = false }
 pallet-ranked-collective = { version = "39.0.0", default-features = false }
 pallet-preimage = { version = "39.0.0", default-features = false }
