[workspace.package]
license = "MIT-0"
authors = ["Resonance Network Developers <hello@resonancenetwork.io>"]
homepage = "https://resonancenetwork.io"
repository = "https://gitlab.com/resonance-network/backbone#"
edition = "2021"

[workspace]
members = [
    "node",
    "pallets/mining-rewards",
    "client/consensus/qpow",
    "pallets/qpow",
    "pallets/wormhole",
    "primitives/consensus/qpow",
    "primitives/crypto/wormhole",
    "runtime",
    "dilithium-crypto",
    "dilithium-crypto/verify", 
    "dilithium-crypto/sign",
    "pallets/balances",
    "pallets/vesting",
<<<<<<< HEAD
    "pallets/reversible-txs",
=======
    "external-miner", 
    "resonance-miner-api",
>>>>>>> 3b788217
]
resolver = "2"

[workspace.dependencies]
resonance-runtime = { path = "./runtime", default-features = false }
rusty-crystals-dilithium = { git = "https://gitlab.com/resonance-network/rusty-crystals.git", package = "rusty-crystals-dilithium", default-features = false, features = ["no_std"] }
plonky2 = { git="https://github.com/Resonance-Network/plonky2", default-features = false, features = ["no_random"] }
poseidon-resonance = { version = "0.3.0", git = "https://github.com/Resonance-Network/poseidon-resonance", default-features = false }

docify = { version = "0.2.9", default-features = false }
paste = { version = "1.0.15", default-features = false }
async-trait = { version = "0.1.85", default-features = false }
pallet-qpow = { path = "./pallets/qpow", default-features = false}
pallet-mining-rewards = { path = "./pallets/mining-rewards", default-features = false}
pallet-wormhole = { path="./pallets/wormhole", default-features = false }
pallet-vesting = { path = "./pallets/vesting", default-features = false }
pallet-balances = { path="./pallets/balances", default-features = false }
pallet-reversible-txs = { path="./pallets/reversible-txs", default-features = false }
pallet-conviction-voting = { version = "39.1.0", default-features = false }
pallet-preimage = { version = "39.0.0", default-features = false }
pallet-referenda = { version = "39.1.0", default-features = false }
pallet-scheduler = { version = "40.1.0", default-features = false }
pallet-utility = { version = "39.1.0", default-features = false }
clap = { version = "4.5.13" }
frame-benchmarking-cli = { version = "46.1.0", default-features = false }
frame-metadata-hash-extension = { version = "0.7.0", default-features = false }
frame-system = { version = "39.1.0", default-features = false }
futures = { version = "0.3.31" }
jsonrpsee = { version = "0.24.3" }
pallet-transaction-payment = { version = "39.1.0", default-features = false }
pallet-transaction-payment-rpc = { version = "42.0.0", default-features = false }
reqwest = { version = "0.11.24", default-features = false, features = ["json"] }
sc-basic-authorship = { version = "0.48.0", default-features = false }
sc-cli = { version = "0.50.1", default-features = false }
sc-client-api = { version = "38.0.0", default-features = false }
sc-consensus = { version = "0.47.0", default-features = false }
sc-consensus-pow = { version = "0.47.0", default-features = false }
sc-consensus-qpow = { path ="./client/consensus/qpow", default-features = false}
sc-executor = { version = "0.41.0", default-features = false }
sc-network = { version = "0.48.3", default-features = false }
sc-offchain = { version = "43.0.0", default-features = false }
sc-service = { version = "0.49.0", default-features = false }
sc-telemetry = { version = "28.0.0", default-features = false }
sc-transaction-pool = { version = "38.1.0", default-features = false }
sc-transaction-pool-api = { version = "38.1.0", default-features = false }
serde_json = { version = "1.0.132", default-features = false }
sp-api = { version = "35.0.0", default-features = false }
sp-block-builder = { version = "35.0.0", default-features = false }
sp-blockchain = { version = "38.0.0", default-features = false }
sp-consensus = { version = "0.41.0", default-features = false }
sp-consensus-pow = { version = "0.41.0", default-features = false }
sp-consensus-qpow = { path = "./primitives/consensus/qpow", default-features = false }
sp-wormhole = {path = "./primitives/crypto/wormhole", default-features = false}
sp-core = { version = "35.0.0", default-features = false }
sp-genesis-builder = { version = "0.16.0", default-features = false }
sp-inherents = { version = "35.0.0", default-features = false }
sp-io = { version = "39.0.0", default-features = false }
sp-std = { version = "14.0.0", default-features = false }
sp-keyring = { version = "40.0.0", default-features = false }
sp-runtime = { version = "40.1.0", default-features = false }
sp-runtime-interface = { version="29.0.0", default-features = false }
sp-timestamp = { version = "35.0.0", default-features = false }
substrate-frame-rpc-system = { version = "42.0.0", default-features = false }
substrate-build-script-utils = { version = "11.0.0", default-features = false }
codec = { version = "3.6.12", default-features = false, package = "parity-scale-codec" }
frame-benchmarking = { version = "39.0.0", default-features = false }
frame-executive = { version = "39.1.0", default-features = false }
frame-support = { version = "39.1.0", default-features = false }
frame-system-benchmarking = { version = "39.0.0", default-features = false }
frame-system-rpc-runtime-api = { version = "35.0.0", default-features = false }
frame-try-runtime = { version = "0.45.0", default-features = false }
pallet-sudo = { version = "39.0.0", default-features = false }
pallet-timestamp = { version = "38.0.0", default-features = false }
pallet-transaction-payment-rpc-runtime-api = { version = "39.0.0", default-features = false }
scale-info = { version = "2.11.1", default-features = false }
sp-offchain = { version = "35.0.0", default-features = false }
sp-session = { version = "37.0.0", default-features = false }
sp-storage = { version = "22.0.0", default-features = false }
sp-transaction-pool = { version = "35.0.0", default-features = false }
sp-version = { version = "38.0.0", default-features = false }
substrate-wasm-builder = { version = "25.0.0", default-features = false }

log = { version = "0.4.22", default-features = false }
hex = {version = "0.4.3", default-features = false }
primitive-types = { version="0.13.1", default-features=false }
rand = {version = "0.8.5", default-features = false}<|MERGE_RESOLUTION|>--- conflicted
+++ resolved
@@ -20,12 +20,9 @@
     "dilithium-crypto/sign",
     "pallets/balances",
     "pallets/vesting",
-<<<<<<< HEAD
     "pallets/reversible-txs",
-=======
     "external-miner", 
     "resonance-miner-api",
->>>>>>> 3b788217
 ]
 resolver = "2"
 
