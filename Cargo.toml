--- conflicted
+++ resolved
@@ -48,11 +48,8 @@
 pallet-ranked-collective = { version = "39.0.0", default-features = false }
 pallet-preimage = { version = "39.0.0", default-features = false }
 pallet-referenda = { version = "39.1.0", default-features = false }
+pallet-treasury = { version = "38.1.0", default-features = false}
 pallet-scheduler = { path="./pallets/scheduler", default-features = false }
-<<<<<<< HEAD
-=======
-pallet-treasury = { version = "38.1.0", default-features = false}
->>>>>>> 36cfc0ca
 pallet-utility = { version = "39.1.0", default-features = false }
 parking_lot = { version = "0.12.1", default-features = false }
 pallet-vesting = { version = "39.1.0", default-features = false }
@@ -86,11 +83,7 @@
 sp-consensus = { version = "0.41.0", default-features = false }
 sp-consensus-pow = { path = "./primitives/consensus/pow", default-features = false }
 sp-consensus-qpow = { path = "./primitives/consensus/qpow", default-features = false }
-<<<<<<< HEAD
 qp-scheduler = { path = "./primitives/scheduler", default-features = false }
-=======
-sp-common = { path = "./primitives/common", default-features = false }
->>>>>>> 36cfc0ca
 sp-faucet = { path = "./primitives/faucet", default-features = false }
 sp-core = { version = "35.0.0", default-features = false }
 sp-genesis-builder = { version = "0.16.0", default-features = false }
@@ -129,8 +122,4 @@
 hex = {version = "0.4.3", default-features = false }
 primitive-types = { version="0.13.1", default-features=false }
 rand = {version = "0.8.5", default-features = false}
-<<<<<<< HEAD
-=======
-
->>>>>>> 36cfc0ca
 substrate-test-utils = { version = "3.0.0", default-features = false }