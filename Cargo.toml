--- conflicted
+++ resolved
@@ -38,28 +38,17 @@
 docify = { version = "0.2.9", default-features = false }
 paste = { version = "1.0.15", default-features = false }
 async-trait = { version = "0.1.85", default-features = false }
-<<<<<<< HEAD
-pallet-faucet = {path = "./pallets/faucet", default-features = false}
-pallet-qpow = { path = "./pallets/qpow", default-features = false}
-pallet-mining-rewards = { path = "./pallets/mining-rewards", default-features = false}
-pallet-wormhole = { path="./pallets/wormhole", default-features = false }
-pallet-vesting = { path = "./pallets/vesting", default-features = false }
-pallet-balances = { path="./pallets/balances", default-features = false }
-pallet-reversible-transfers = { path="./pallets/reversible-transfers", default-features = false }
-pallet-scheduler = { path="./pallets/scheduler", default-features = false }
-=======
 pallet-faucet = { path = "./pallets/faucet", default-features = false }
 pallet-qpow = { path = "./pallets/qpow", default-features = false }
 pallet-mining-rewards = { path = "./pallets/mining-rewards", default-features = false }
 pallet-wormhole = { path = "./pallets/wormhole", default-features = false }
 pallet-balances = { path = "./pallets/balances", default-features = false }
 pallet-reversible-transfers = { path = "./pallets/reversible-transfers", default-features = false }
->>>>>>> 11bd5207
 pallet-conviction-voting = { version = "39.1.0", default-features = false }
 pallet-ranked-collective = { version = "39.0.0", default-features = false }
 pallet-preimage = { version = "39.0.0", default-features = false }
 pallet-referenda = { version = "39.1.0", default-features = false }
-#pallet-scheduler = { version = "40.1.0", default-features = false }
+pallet-scheduler = { path="./pallets/scheduler", default-features = false }
 pallet-utility = { version = "39.1.0", default-features = false }
 parking_lot = { version = "0.12.1", default-features = false }
 pallet-vesting = { version = "39.1.0", default-features = false }
@@ -128,14 +117,8 @@
 pallet-merkle-airdrop = { version = "0.1.0", path = "./pallets/merkle-airdrop", default-features = false }
 
 log = { version = "0.4.22", default-features = false }
-<<<<<<< HEAD
 hex = {version = "0.4.3", default-features = false }
 primitive-types = { version="0.13.1", default-features=false }
 rand = {version = "0.8.5", default-features = false}
 
-substrate-test-utils = { version = "3.0.0", default-features = false }
-=======
-hex = { version = "0.4.3", default-features = false }
-primitive-types = { version = "0.13.1", default-features = false }
-rand = { version = "0.8.5", default-features = false }
->>>>>>> 11bd5207
+substrate-test-utils = { version = "3.0.0", default-features = false }