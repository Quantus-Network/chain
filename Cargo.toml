[workspace.package]
license = "MIT-0"
authors = ["Resonance Network Developers <hello@resonancenetwork.io>"]
homepage = "https://resonancenetwork.io"
repository = "https://gitlab.com/resonance-network/backbone#"
edition = "2021"

[workspace]
members = [
    "node",
    "pallets/mining-rewards",
    "client/consensus/qpow",
    "pallets/faucet",
    "pallets/qpow",
    "pallets/wormhole",
    "pallets/merkle-airdrop",
    "primitives/faucet",
    "primitives/consensus/qpow",
    "primitives/crypto/wormhole",
    "runtime",
    "dilithium-crypto",
    "dilithium-crypto/verify",
    "dilithium-crypto/sign",
    "pallets/balances",
    "pallets/vesting",
    "pallets/reversible-transfers",
    "external-miner",
    "resonance-miner-api",
]
resolver = "2"

[workspace.dependencies]
resonance-runtime = { path = "./runtime", default-features = false }


rusty-crystals-dilithium = { git = "https://github.com/Quantus-Network/rusty-crystals.git", package = "rusty-crystals-dilithium", default-features = false, features = [
    "no_std",
] }
plonky2 = { git = "https://github.com/Resonance-Network/plonky2", default-features = false, features = [
    "no_random",
] }
<<<<<<< HEAD
poseidon-resonance = { version = "0.3.0", git = "https://github.com/Resonance-Network/poseidon-resonance", default-features = false }
=======
poseidon-resonance = { version = "0.5.0", git = "https://github.com/Resonance-Network/poseidon-resonance", default-features = false }
>>>>>>> a22c6cbd
futures-timer = { version = "3.0.2" }
docify = { version = "0.2.9", default-features = false }
paste = { version = "1.0.15", default-features = false }
async-trait = { version = "0.1.85", default-features = false }
pallet-faucet = { path = "./pallets/faucet", default-features = false }
pallet-qpow = { path = "./pallets/qpow", default-features = false }
pallet-mining-rewards = { path = "./pallets/mining-rewards", default-features = false }
pallet-wormhole = { path = "./pallets/wormhole", default-features = false }
pallet-vesting = { path = "./pallets/vesting", default-features = false }
pallet-balances = { path = "./pallets/balances", default-features = false }
pallet-reversible-transfers = { path = "./pallets/reversible-transfers", default-features = false }
pallet-conviction-voting = { version = "39.1.0", default-features = false }
pallet-ranked-collective = { version = "39.0.0", default-features = false }
pallet-preimage = { version = "39.0.0", default-features = false }
pallet-referenda = { version = "39.1.0", default-features = false }
pallet-scheduler = { version = "40.1.0", default-features = false }
pallet-utility = { version = "39.1.0", default-features = false }
parking_lot = { version = "0.12.1", default-features = false }
clap = { version = "4.5.13" }
frame-benchmarking-cli = { version = "46.1.0", default-features = false }
frame-metadata-hash-extension = { version = "0.7.0", default-features = false }
frame-system = { version = "39.1.0", default-features = false }
futures = { version = "0.3.31" }
jsonrpsee = { version = "0.24.3" }
pallet-transaction-payment = { version = "39.1.0", default-features = false }
pallet-transaction-payment-rpc = { version = "42.0.0", default-features = false }
reqwest = { version = "0.11.24", default-features = false, features = ["json"] }
sc-basic-authorship = { version = "0.48.0", default-features = false }
sc-cli = { version = "0.50.1", default-features = false }
sc-client-api = { version = "38.0.0", default-features = false }
sc-consensus = { version = "0.47.0", default-features = false }
sc-consensus-pow = { path = "./client/consensus/pow", default-features = false }
sc-consensus-qpow = { path = "./client/consensus/qpow", default-features = false }
sc-executor = { version = "0.41.0", default-features = false }
sc-network = { version = "0.48.3", default-features = false }
sc-offchain = { version = "43.0.0", default-features = false }
sc-service = { version = "0.49.0", default-features = false }
sc-telemetry = { version = "28.0.0", default-features = false }
sc-transaction-pool = { version = "38.1.0", default-features = false }
sc-transaction-pool-api = { version = "38.1.0", default-features = false }
serde_json = { version = "1.0.132", default-features = false }
sp-api = { version = "35.0.0", default-features = false }
sp-arithmetic = { version = "26.0.0", default-features = false }
sp-block-builder = { version = "35.0.0", default-features = false }
sp-blockchain = { version = "38.0.0", default-features = false }
sp-consensus = { version = "0.41.0", default-features = false }
sp-consensus-pow = { path = "./primitives/consensus/pow", default-features = false }
sp-consensus-qpow = { path = "./primitives/consensus/qpow", default-features = false }
sp-faucet = { path = "./primitives/faucet", default-features = false }
sp-wormhole = { path = "./primitives/crypto/wormhole", default-features = false }
sp-core = { version = "35.0.0", default-features = false }
sp-genesis-builder = { version = "0.16.0", default-features = false }
sp-inherents = { version = "35.0.0", default-features = false }
sp-io = { version = "39.0.0", default-features = false }
sp-std = { version = "14.0.0", default-features = false }
sp-keyring = { version = "40.0.0", default-features = false }
sp-runtime = { version = "40.1.0", default-features = false }
sp-runtime-interface = { version = "29.0.0", default-features = false }
sp-timestamp = { version = "35.0.0", default-features = false }
substrate-frame-rpc-system = { version = "42.0.0", default-features = false }
substrate-build-script-utils = { version = "11.0.0", default-features = false }
substrate-prometheus-endpoint = { version = "0.17.1", default-features = false }
thiserror = { version = "1.0.64" }
codec = { version = "3.6.12", default-features = false, package = "parity-scale-codec" }
frame-benchmarking = { version = "39.0.0", default-features = false }
frame-executive = { version = "39.1.0", default-features = false }
frame-support = { version = "39.1.0", default-features = false }
frame-system-benchmarking = { version = "39.0.0", default-features = false }
frame-system-rpc-runtime-api = { version = "35.0.0", default-features = false }
frame-try-runtime = { version = "0.45.0", default-features = false }
pallet-sudo = { version = "39.0.0", default-features = false }
pallet-timestamp = { version = "38.0.0", default-features = false }
pallet-transaction-payment-rpc-runtime-api = { version = "39.0.0", default-features = false }
scale-info = { version = "2.11.1", default-features = false }
sp-offchain = { version = "35.0.0", default-features = false }
sp-session = { version = "37.0.0", default-features = false }
sp-storage = { version = "22.0.0", default-features = false }
sp-transaction-pool = { version = "35.0.0", default-features = false }
sp-version = { version = "38.0.0", default-features = false }
substrate-wasm-builder = { version = "25.0.0", default-features = false }
pallet-merkle-airdrop = { version = "0.1.0", path = "./pallets/merkle-airdrop", default-features = false }

log = { version = "0.4.22", default-features = false }
hex = { version = "0.4.3", default-features = false }
primitive-types = { version = "0.13.1", default-features = false }
rand = { version = "0.8.5", default-features = false }<|MERGE_RESOLUTION|>--- conflicted
+++ resolved
@@ -39,11 +39,7 @@
 plonky2 = { git = "https://github.com/Resonance-Network/plonky2", default-features = false, features = [
     "no_random",
 ] }
-<<<<<<< HEAD
-poseidon-resonance = { version = "0.3.0", git = "https://github.com/Resonance-Network/poseidon-resonance", default-features = false }
-=======
 poseidon-resonance = { version = "0.5.0", git = "https://github.com/Resonance-Network/poseidon-resonance", default-features = false }
->>>>>>> a22c6cbd
 futures-timer = { version = "3.0.2" }
 docify = { version = "0.2.9", default-features = false }
 paste = { version = "1.0.15", default-features = false }
