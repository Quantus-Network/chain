--- conflicted
+++ resolved
@@ -94,11 +94,6 @@
         if: runner.os == 'Windows'
         uses: ./.github/actions/windows
 
-<<<<<<< HEAD
-        shell: bash
-
-=======
->>>>>>> ac2a9f20
       - name: Build quantus-node binary
         shell: bash
         run: |
