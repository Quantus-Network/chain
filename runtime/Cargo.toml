--- conflicted
+++ resolved
@@ -67,35 +67,6 @@
 sp-storage.workspace = true
 sp-transaction-pool.workspace = true
 sp-version = { features = ["serde"], workspace = true }
-<<<<<<< HEAD
-sp-genesis-builder.workspace = true
-frame-system-rpc-runtime-api.workspace = true
-pallet-transaction-payment-rpc-runtime-api.workspace = true
-frame-benchmarking = { version = "39.0.0", default-features = false }
-frame-system-benchmarking = { optional = true, workspace = true }
-pallet-faucet = { workspace = true, default-features = false }
-pallet-mining-rewards = { workspace = true, default-features = false }
-pallet-qpow = { workspace = true, default-features = false }
-pallet-wormhole = { workspace = true, default-features = false }
-pallet-reversible-transfers = { workspace = true, default-features = false }
-pallet-vesting = { workspace = true, default-features = false }
-qp-scheduler = { workspace = true, default-features = false }
-sp-consensus-qpow = { workspace = true, default-features = false }
-sp-faucet = { workspace = true, default-features = false }
-log = { workspace = true }
-pallet-merkle-airdrop = { workspace = true, default-features = false }
-
-dilithium-crypto = { path = "../dilithium-crypto", default-features = false }
-primitive-types = { default-features = false, workspace = true }
-sp-runtime-interface = { workspace = true, default-features = false }
-sp-std = { workspace = true, default-features = false }
-
-poseidon-resonance = { workspace = true, features = ["serde"] }
-lazy_static = { version = "1.5.0", default-features = false, features = [
-	"spin_no_std",
-] }
-=======
->>>>>>> 0826e6e6
 
 [build-dependencies]
 substrate-wasm-builder = { optional = true, workspace = true, default-features = true }
@@ -161,17 +132,6 @@
 	"sp-transaction-pool/std",
 	"sp-version/std",
 	"substrate-wasm-builder",
-<<<<<<< HEAD
-	"sp-std/std",
-	"sp-runtime-interface/std",
-	"scale-info/std",
-	"dilithium-crypto/full_crypto",
-	"poseidon-resonance/std",
-	"pallet-reversible-transfers/std",
-	"qp-scheduler/std",
-	"lazy_static/spin_no_std",
-=======
->>>>>>> 0826e6e6
 ]
 
 runtime-benchmarks = [
@@ -215,10 +175,6 @@
 	"sp-runtime/try-runtime",
 ]
 
-# Feature flag to run governance tests with original production timing
-# This ensures tests still pass with the original slow governance settings
-slow-governance-tests = []
-
 # Enable the metadata hash generation.
 #
 # This is hidden behind a feature because it increases the compile time.
