--- conflicted
+++ resolved
@@ -57,14 +57,9 @@
 pallet-wormhole = { workspace = true, default-features = false }
 pallet-reversible-transfers = { workspace = true, default-features = false }
 pallet-vesting = { workspace = true, default-features = false }
-<<<<<<< HEAD
 qp-scheduler = { workspace = true, default-features = false }
 sp-consensus-qpow = { workspace = true, default-features = false}
 sp-faucet = {workspace = true, default-features = false}
-=======
-sp-consensus-qpow = { workspace = true, default-features = false }
-sp-faucet = { workspace = true, default-features = false }
->>>>>>> 65b2c8dc
 log = { workspace = true }
 pallet-merkle-airdrop = { workspace = true, default-features = false }
 
