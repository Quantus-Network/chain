--- conflicted
+++ resolved
@@ -57,11 +57,8 @@
 sp-runtime-interface = { version="29.0.0", default-features=false }
 sp-std = { workspace = true, default-features=false}
 
-<<<<<<< HEAD
 poseidon-resonance = { path = "../poseidon", default-features = false, features = ["serde"] }
 
-=======
->>>>>>> f934b274
 [build-dependencies]
 substrate-wasm-builder = { optional = true, workspace = true, default-features = true }
 
@@ -69,12 +66,8 @@
 sp-io = { workspace = true, default-features = true }
 sp-std = { version = "14.0.0", default-features = true }
 hdwallet = { path = "../dilithium-crypto/hdwallet", default-features = true }
-<<<<<<< HEAD
 env_logger = "0.11.5"
-=======
-env_logger = "0.11.5"  # Latest version as of now; adjust as needed
 sp-keyring = { workspace = true, features = ["std"]}
->>>>>>> f934b274
 
 [features]
 default = ["std"]
@@ -96,13 +89,8 @@
 	"pallet-timestamp/std",
 	"pallet-transaction-payment-rpc-runtime-api/std",
 	"pallet-transaction-payment/std",
-<<<<<<< HEAD
 	"scale-info/std",
 	"serde_json/std",
-=======
-	"scale-info/std", # Test it
-	"serde_json/std", # Test it
->>>>>>> f934b274
 	"sp-api/std",
 	"sp-block-builder/std",
 	"sp-consensus-qpow/std",
@@ -120,10 +108,7 @@
 	"sp-runtime-interface/std",
 	"scale-info/std",
 	"dilithium-crypto/full_crypto",
-<<<<<<< HEAD
 	"poseidon-resonance/std"
-=======
->>>>>>> f934b274
 ]
 
 
