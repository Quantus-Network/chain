--- conflicted
+++ resolved
@@ -241,23 +241,20 @@
 	pub type MiningRewards = pallet_mining_rewards;
 
 	#[runtime::pallet_index(8)]
-<<<<<<< HEAD
+	pub type Vesting = pallet_vesting;
+
+	#[runtime::pallet_index(9)]
 	pub type Preimage = pallet_preimage;
 
-	#[runtime::pallet_index(9)]
+	#[runtime::pallet_index(10)]
 	pub type Scheduler = pallet_scheduler;
 
-	#[runtime::pallet_index(10)]
+	#[runtime::pallet_index(11)]
 	pub type Utility = pallet_utility;
 
-	#[runtime::pallet_index(11)]
+	#[runtime::pallet_index(12)]
 	pub type Referenda = pallet_referenda;
 
-	#[runtime::pallet_index(12)]
+	#[runtime::pallet_index(13)]
 	pub type ConvictionVoting = pallet_conviction_voting;
-
-
-=======
-	pub type Vesting = pallet_vesting;
->>>>>>> 4e35ddef
 }