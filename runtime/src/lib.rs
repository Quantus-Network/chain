--- conflicted
+++ resolved
@@ -39,11 +39,7 @@
 	use super::*;
 	use sp_runtime::{
 		generic,
-<<<<<<< HEAD
-		traits::Hash as HashT,
-=======
 		traits::{BlakeTwo256, Hash as HashT},
->>>>>>> 6eb99c09
 	};
 
 	pub use sp_runtime::OpaqueExtrinsic as UncheckedExtrinsic;
