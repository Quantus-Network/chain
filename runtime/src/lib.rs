#![cfg_attr(not(feature = "std"), no_std)]

#[cfg(feature = "std")]
include!(concat!(env!("OUT_DIR"), "/wasm_binary.rs"));

pub mod apis;
#[cfg(feature = "runtime-benchmarks")]
mod benchmarks;
pub mod configs;

mod resonance;

pub use resonance::keyring::sr25519::Keyring;
pub use resonance::account::ResonanceAccountId;
pub use resonance::account::Public;
pub use resonance::account::Pair;
pub use resonance::sr25519;


extern crate alloc;
use alloc::vec::Vec;
use sp_runtime::{
	generic, impl_opaque_keys,
	traits::{BlakeTwo256, IdentifyAccount, Verify},
<<<<<<< HEAD
	MultiAddress,
=======
	MultiAddress
>>>>>>> 8dddf0a2
};
#[cfg(feature = "std")]
use sp_version::NativeVersion;
use sp_version::RuntimeVersion;

pub use frame_system::Call as SystemCall;
pub use pallet_balances::Call as BalancesCall;
pub use pallet_timestamp::Call as TimestampCall;
#[cfg(any(feature = "std", test))]
pub use sp_runtime::BuildStorage;
<<<<<<< HEAD
pub use dilithium_crypto::ResonanceSignature;
pub use dilithium_crypto::ResonancePublic;
use dilithium_crypto::ResonanceSignatureScheme;
=======
use crate::resonance::signature::ResonanceSignature;

pub mod genesis_config_presets;
>>>>>>> 8dddf0a2

/// Opaque types. These are used by the CLI to instantiate machinery that don't need to know
/// the specifics of the runtime. They can then be made to be agnostic over specific formats
/// of data like extrinsics, allowing for them to continue syncing the network through upgrades
/// to even the core data structures.
pub mod opaque {
	use super::*;
	use sp_runtime::{
		generic,
		traits::{BlakeTwo256, Hash as HashT},
	};

	pub use sp_runtime::OpaqueExtrinsic as UncheckedExtrinsic;

	/// Opaque block header type.
	pub type Header = generic::Header<BlockNumber, BlakeTwo256>;
	/// Opaque block type.
	pub type Block = generic::Block<Header, UncheckedExtrinsic>;
	/// Opaque block identifier type.
	pub type BlockId = generic::BlockId<Block>;
	/// Opaque block hash type.
	pub type Hash = <BlakeTwo256 as HashT>::Output;
}

impl_opaque_keys! {
	pub struct SessionKeys {
		// pub a*ura: A*ura,
		// pub g*randpa: G*randpa,
	}
}

// To learn more about runtime versioning, see:
// https://docs.substrate.io/main-docs/build/upgrade#runtime-versioning
#[sp_version::runtime_version]
pub const VERSION: RuntimeVersion = RuntimeVersion {
	spec_name: alloc::borrow::Cow::Borrowed("resonance-runtime"),
	impl_name: alloc::borrow::Cow::Borrowed("resonance-runtime"),
	authoring_version: 1,
	// The version of the runtime specification. A full node will not attempt to use its native
	//   runtime in substitute for the on-chain Wasm runtime unless all of `spec_name`,
	//   `spec_version`, and `authoring_version` are the same between Wasm and native.
	// This value is set to 100 to notify Polkadot-JS App (https://polkadot.js.org/apps) to use
	//   the compatible custom types.
	spec_version: 100,
	impl_version: 1,
	apis: apis::RUNTIME_API_VERSIONS,
	transaction_version: 1,
	system_version: 1,
};

// this seems to be aura related??
// mod block_times {
// 	/// This determines the average expected block time that we are targeting. Blocks will be
// 	/// produced at a minimum duration defined by `SLOT_DURATION`. `SLOT_DURATION` is picked up by
// 	/// `pallet_timestamp` which is in turn picked up by `pallet_aura` to implement `fn
// 	/// slot_duration()`.
// 	///
// 	/// Change this to adjust the block time.
// 	pub const MILLI_SECS_PER_BLOCK: u64 = 6000;

// 	// NOTE: Currently it is not possible to change the slot duration after the chain has started.
// 	// Attempting to do so will brick block production.
// 	pub const SLOT_DURATION: u64 = MILLI_SECS_PER_BLOCK;
// }
// pub use block_times::*;

// Time is measured by number of blocks.
// pub const MINUTES: BlockNumber = 60_000 / (MILLI_SECS_PER_BLOCK as BlockNumber);
// pub const HOURS: BlockNumber = MINUTES * 60;
// pub const DAYS: BlockNumber = HOURS * 24;

pub const BLOCK_HASH_COUNT: BlockNumber = 2400;

// Unit = the base number of indivisible units for balances
pub const UNIT: Balance = 1_000_000_000_000;
pub const MILLI_UNIT: Balance = 1_000_000_000;
pub const MICRO_UNIT: Balance = 1_000_000;

/// Existential deposit.
pub const EXISTENTIAL_DEPOSIT: Balance = MILLI_UNIT;

/// The version information used to identify this runtime when compiled natively.
#[cfg(feature = "std")]
pub fn native_version() -> NativeVersion {
	NativeVersion { runtime_version: VERSION, can_author_with: Default::default() }
}

/// Alias to 512-bit hash when used in the context of a transaction signature on the chain.
<<<<<<< HEAD
// pub type Signature = MultiSignature;
pub type Signature = ResonanceSignatureScheme;
=======
pub type Signature = ResonanceSignature;
>>>>>>> 8dddf0a2

/// Some way of identifying an account on the chain. We intentionally make it equivalent
/// to the public key of our transaction signing scheme.
pub type AccountId = <<Signature as Verify>::Signer as IdentifyAccount>::AccountId;

/// Balance of an account.
pub type Balance = u128;

/// Index of a transaction in the chain.
pub type Nonce = u32;

/// A hash of some data used by the chain.
pub type Hash = sp_core::H256;

/// An index to a block.
pub type BlockNumber = u32;

/// The address format for describing accounts.
pub type Address = MultiAddress<AccountId, ()>;

/// Block header type as expected by this runtime.
pub type Header = generic::Header<BlockNumber, BlakeTwo256>;

/// Block type as expected by this runtime.
pub type Block = generic::Block<Header, UncheckedExtrinsic>;

/// A Block signed with a Justification
pub type SignedBlock = generic::SignedBlock<Block>;

/// BlockId type as expected by this runtime.
pub type BlockId = generic::BlockId<Block>;

/// The TransactionExtension to the basic transaction logic.
pub type TxExtension = (
	frame_system::CheckNonZeroSender<Runtime>,
	frame_system::CheckSpecVersion<Runtime>,
	frame_system::CheckTxVersion<Runtime>,
	frame_system::CheckGenesis<Runtime>,
	frame_system::CheckEra<Runtime>,
	frame_system::CheckNonce<Runtime>,
	frame_system::CheckWeight<Runtime>,
	pallet_transaction_payment::ChargeTransactionPayment<Runtime>,
	frame_metadata_hash_extension::CheckMetadataHash<Runtime>,
);

/// Unchecked extrinsic type as expected by this runtime.
pub type UncheckedExtrinsic =
	generic::UncheckedExtrinsic<Address, RuntimeCall, Signature, TxExtension>;

/// The payload being signed in transactions.
pub type SignedPayload = generic::SignedPayload<RuntimeCall, TxExtension>;

/// All migrations of the runtime, aside from the ones declared in the pallets.
///
/// This can be a tuple of types, each implementing `OnRuntimeUpgrade`.
#[allow(unused_parens)]
type Migrations = ();

/// Executive: handles dispatch to the various modules.
pub type Executive = frame_executive::Executive<
	Runtime,
	Block,
	frame_system::ChainContext<Runtime>,
	Runtime,
	AllPalletsWithSystem,
	Migrations,
>;

// Create the runtime by composing the FRAME pallets that were previously configured.
#[frame_support::runtime]
mod runtime {
	#[runtime::runtime]
	#[runtime::derive(
		RuntimeCall,
		RuntimeEvent,
		RuntimeError,
		RuntimeOrigin,
		RuntimeFreezeReason,
		RuntimeHoldReason,
		RuntimeSlashReason,
		RuntimeLockId,
		RuntimeTask
	)]
	pub struct Runtime;

	#[runtime::pallet_index(0)]
	pub type System = frame_system;

	#[runtime::pallet_index(1)]
	pub type Timestamp = pallet_timestamp;

	#[runtime::pallet_index(2)]
	pub type Balances = pallet_balances;

	#[runtime::pallet_index(3)]
	pub type TransactionPayment = pallet_transaction_payment;

	#[runtime::pallet_index(4)]
	pub type Sudo = pallet_sudo;

	// Include the custom logic from the pallet-template in the runtime.
	#[runtime::pallet_index(5)]
	pub type Template = pallet_template;
}<|MERGE_RESOLUTION|>--- conflicted
+++ resolved
@@ -22,11 +22,7 @@
 use sp_runtime::{
 	generic, impl_opaque_keys,
 	traits::{BlakeTwo256, IdentifyAccount, Verify},
-<<<<<<< HEAD
 	MultiAddress,
-=======
-	MultiAddress
->>>>>>> 8dddf0a2
 };
 #[cfg(feature = "std")]
 use sp_version::NativeVersion;
@@ -37,15 +33,9 @@
 pub use pallet_timestamp::Call as TimestampCall;
 #[cfg(any(feature = "std", test))]
 pub use sp_runtime::BuildStorage;
-<<<<<<< HEAD
 pub use dilithium_crypto::ResonanceSignature;
 pub use dilithium_crypto::ResonancePublic;
 use dilithium_crypto::ResonanceSignatureScheme;
-=======
-use crate::resonance::signature::ResonanceSignature;
-
-pub mod genesis_config_presets;
->>>>>>> 8dddf0a2
 
 /// Opaque types. These are used by the CLI to instantiate machinery that don't need to know
 /// the specifics of the runtime. They can then be made to be agnostic over specific formats
@@ -134,12 +124,8 @@
 }
 
 /// Alias to 512-bit hash when used in the context of a transaction signature on the chain.
-<<<<<<< HEAD
 // pub type Signature = MultiSignature;
 pub type Signature = ResonanceSignatureScheme;
-=======
-pub type Signature = ResonanceSignature;
->>>>>>> 8dddf0a2
 
 /// Some way of identifying an account on the chain. We intentionally make it equivalent
 /// to the public key of our transaction signing scheme.
