--- conflicted
+++ resolved
@@ -23,10 +23,7 @@
 use serde_json::Value;
 use sp_core::crypto::Ss58Codec;
 use sp_genesis_builder::{self, PresetId};
-<<<<<<< HEAD
 use sp_keyring::Sr25519Keyring;
-=======
->>>>>>> 60ee7efe
 use sp_runtime::traits::{AccountIdConversion, IdentifyAccount};
 
 /// Identifier for the Resonance testnet runtime preset.
@@ -93,17 +90,6 @@
 	genesis_template(endowed_accounts, test_root_account())
 }
 
-<<<<<<< HEAD
-/// Return the local genesis config preset.
-pub fn local_config_genesis() -> Value {
-	genesis_template(
-		Sr25519Keyring::iter()
-			.filter(|v| v != &Sr25519Keyring::One && v != &Sr25519Keyring::Two)
-			.map(|v| v.to_account_id())
-			.collect::<Vec<_>>(),
-		test_root_account(),
-	)
-=======
 pub fn heisenberg_config_genesis() -> Value {
 	let mut endowed_accounts = vec![test_root_account()];
 	endowed_accounts.extend(dilithium_default_accounts());
@@ -115,7 +101,6 @@
 		);
 	}
 	genesis_template(endowed_accounts, test_root_account())
->>>>>>> 60ee7efe
 }
 
 /// Provides the JSON representation of predefined genesis config for given `id`.
