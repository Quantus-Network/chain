--- conflicted
+++ resolved
@@ -44,11 +44,7 @@
 use pallet_referenda::impl_tracksinfo_get;
 use pallet_transaction_payment::{ConstFeeMultiplier, FungibleAdapter, Multiplier};
 use poseidon_resonance::PoseidonHasher;
-<<<<<<< HEAD
 use qp_common::scheduler::BlockNumberOrTimestamp;
-=======
-use sp_runtime::traits::ConvertInto;
->>>>>>> 9ddd57ee
 use sp_runtime::{traits::One, Perbill};
 use sp_version::RuntimeVersion;
 
@@ -56,11 +52,7 @@
 use super::{
     AccountId, Balance, Balances, Block, BlockNumber, Hash, Nonce, OriginCaller, PalletInfo,
     Preimage, Referenda, Runtime, RuntimeCall, RuntimeEvent, RuntimeFreezeReason,
-<<<<<<< HEAD
     RuntimeHoldReason, RuntimeOrigin, RuntimeTask, Scheduler, System, Timestamp, DAYS,
-=======
-    RuntimeHoldReason, RuntimeOrigin, RuntimeTask, Scheduler, System, Vesting, DAYS,
->>>>>>> 9ddd57ee
     EXISTENTIAL_DEPOSIT, MICRO_UNIT, UNIT, VERSION,
 };
 
@@ -447,10 +439,8 @@
     type Preimages = Preimage;
     type WeightInfo = pallet_reversible_transfers::weights::SubstrateWeight<Runtime>;
     type RuntimeHoldReason = RuntimeHoldReason;
-<<<<<<< HEAD
     type Moment = Moment;
     type TimeProvider = Timestamp;
-=======
 }
 
 impl pallet_merkle_airdrop::Config for Runtime {
@@ -463,5 +453,4 @@
     type UnsignedClaimPriority = UnsignedClaimPriority;
     type BlockNumberProvider = System;
     type BlockNumberToBalance = ConvertInto;
->>>>>>> 9ddd57ee
 }