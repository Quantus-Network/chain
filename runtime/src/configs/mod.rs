--- conflicted
+++ resolved
@@ -121,7 +121,6 @@
 }
 
 impl pallet_qpow::Config for Runtime {
-<<<<<<< HEAD
 	type RuntimeEvent = RuntimeEvent;
 	type WeightInfo = pallet_qpow::DefaultWeightInfo;
 	// NOTE: InitialDistance will be shifted left by this amount
@@ -130,17 +129,6 @@
 	type AdjustmentPeriod = ConstU32<10>;
 	type BlockTimeHistorySize = ConstU32<500>;
 	type MaxReorgDepth = ConstU32<10>;
-=======
-    type RuntimeEvent = RuntimeEvent;
-    type WeightInfo = pallet_qpow::DefaultWeightInfo;
-    type InitialDifficulty = ConstU64<5500000000>; //Min + 5
-    type MinDifficulty = ConstU64<50000000000>;
-    type TargetBlockTime = ConstU64<1000>;
-    type AdjustmentPeriod = ConstU32<10>;
-    type DampeningFactor = ConstU64<8>;
-    type BlockTimeHistorySize = ConstU32<60>;
-    type MaxReorgDepth = ConstU32<10>;
->>>>>>> 39f6f54f
 }
 
 impl pallet_wormhole::Config for Runtime {
