--- conflicted
+++ resolved
@@ -162,11 +162,7 @@
 impl pallet_wormhole::Config for Runtime {
     type RuntimeEvent = RuntimeEvent;
     type WeightInfo = ();
-<<<<<<< HEAD
-    type Currency = Balances;
-=======
     type MintingAccount = WormholeMintingAccount;
->>>>>>> 5551d644
 }
 
 type Moment = u64;
