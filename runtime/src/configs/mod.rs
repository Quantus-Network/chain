--- conflicted
+++ resolved
@@ -155,12 +155,7 @@
 
 impl pallet_wormhole::Config for Runtime {
     type RuntimeEvent = RuntimeEvent;
-<<<<<<< HEAD
-    type Currency = Balances;
-    type WeightInfo = pallet_wormhole::DefaultWeightInfo;
-=======
     type WeightInfo = ();
->>>>>>> 1e7fea4d
 }
 
 type Moment = u64;
