--- conflicted
+++ resolved
@@ -138,13 +138,8 @@
 
 parameter_types! {
 	/// Target block time ms
-<<<<<<< HEAD
-	pub const TargetBlockTime: u64 = 12000;
-	pub const TimestampBucketSize: u64 = 40000; // Nyquist frequency
-=======
 	pub const TargetBlockTime: u64 = TARGET_BLOCK_TIME_MS;
 	pub const TimestampBucketSize: u64 = 2 * TARGET_BLOCK_TIME_MS; // Nyquist frequency
->>>>>>> 6d4e152c
 }
 
 impl pallet_qpow::Config for Runtime {
