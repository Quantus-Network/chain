#![cfg_attr(not(feature = "std"), no_std)]
<<<<<<< HEAD

extern crate alloc;
=======
>>>>>>> 17b57953

pub mod pair;
pub mod traits;
pub mod types;

use rusty_crystals_dilithium::ml_dsa_87;

pub const PUB_KEY_BYTES: usize = ml_dsa_87::PUBLICKEYBYTES;
pub const SECRET_KEY_BYTES: usize = ml_dsa_87::SECRETKEYBYTES;
pub const SIGNATURE_BYTES: usize = ml_dsa_87::SIGNBYTES;

pub use pair::{create_keypair, crystal_alice, crystal_charlie, dilithium_bob, generate};
pub use traits::verify;
pub use types::{
    DilithiumPair, DilithiumPublic, DilithiumSignature, DilithiumSignatureScheme,
    DilithiumSignatureWithPublic, DilithiumSigner, WrappedPublicBytes, WrappedSignatureBytes,
};<|MERGE_RESOLUTION|>--- conflicted
+++ resolved
@@ -1,9 +1,6 @@
 #![cfg_attr(not(feature = "std"), no_std)]
-<<<<<<< HEAD
 
 extern crate alloc;
-=======
->>>>>>> 17b57953
 
 pub mod pair;
 pub mod traits;
