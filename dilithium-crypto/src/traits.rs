--- conflicted
+++ resolved
@@ -3,12 +3,8 @@
     WrappedPublicBytes, WrappedSignatureBytes,
 };
 
-<<<<<<< HEAD
-use crate::{ResonanceSignature, ResonanceSignatureWithPublic};
+use crate::{DilithiumSignature, DilithiumSignatureWithPublic};
 use alloc::vec::Vec;
-=======
-use crate::{DilithiumSignature, DilithiumSignatureWithPublic};
->>>>>>> 17b57953
 use poseidon_resonance::PoseidonHasher;
 use sp_core::H256;
 use sp_core::{
@@ -19,10 +15,6 @@
     traits::{IdentifyAccount, Verify},
     AccountId32, CryptoType,
 };
-<<<<<<< HEAD
-use verify::verify;
-=======
-use sp_std::vec::Vec;
 
 /// Verifies a Dilithium ML-DSA-87 signature
 ///
@@ -61,7 +53,6 @@
 //
 // Trait implementations for WrappedPublicBytes
 //
->>>>>>> 17b57953
 
 impl<const N: usize, SubTag> Derive for WrappedPublicBytes<N, SubTag> {}
 impl<const N: usize, SubTag> AsMut<[u8]> for WrappedPublicBytes<N, SubTag> {
@@ -277,11 +268,7 @@
     }
 }
 
-<<<<<<< HEAD
-impl core::fmt::Debug for ResonanceSignatureWithPublic {
-=======
-impl sp_std::fmt::Debug for DilithiumSignatureWithPublic {
->>>>>>> 17b57953
+impl alloc::fmt::Debug for DilithiumSignatureWithPublic {
     #[cfg(feature = "std")]
     fn fmt(&self, f: &mut core::fmt::Formatter) -> core::fmt::Result {
         write!(
