use super::types::{
	DilithiumPair, DilithiumPublic, DilithiumSignatureScheme, DilithiumSigner, Error,
	WrappedPublicBytes, WrappedSignatureBytes,
};

use crate::{DilithiumSignature, DilithiumSignatureWithPublic};
use alloc::vec::Vec;
use poseidon_resonance::PoseidonHasher;
use sp_core::{
	crypto::{Derive, Public, PublicBytes, Signature, SignatureBytes},
	ByteArray, Hasher, H256,
};
use sp_runtime::{
	traits::{IdentifyAccount, Verify},
	AccountId32, CryptoType,
};

/// Verifies a Dilithium ML-DSA-87 signature
///
/// This function performs signature verification using the Dilithium post-quantum
/// cryptographic signature scheme (ML-DSA-87). It validates that the given signature
/// was created by the holder of the private key corresponding to the public key.
///
/// # Arguments
/// * `pub_key` - The public key bytes (must be valid Dilithium public key)
/// * `msg` - The message that was signed
/// * `sig` - The signature bytes to verify
///
/// # Returns
/// `true` if the signature is valid and verification succeeds, `false` otherwise
///
/// # Examples
/// ```ignore
/// use dilithium_crypto::verify;
///
/// let valid = verify(&public_key_bytes, &message, &signature_bytes);
/// if valid {
///     println!("Signature is valid!");
/// }
/// ```
pub fn verify(pub_key: &[u8], msg: &[u8], sig: &[u8]) -> bool {
	use rusty_crystals_dilithium::ml_dsa_87::PublicKey;
	match PublicKey::from_bytes(pub_key) {
		Ok(pk) => pk.verify(msg, sig, None),
		Err(e) => {
			log::warn!("public key failed to deserialize {:?}", e);
			false
		},
	}
}

//
// Trait implementations for WrappedPublicBytes
//

impl<const N: usize, SubTag> Derive for WrappedPublicBytes<N, SubTag> {}
impl<const N: usize, SubTag> AsMut<[u8]> for WrappedPublicBytes<N, SubTag> {
	fn as_mut(&mut self) -> &mut [u8] {
		self.0.as_mut()
	}
}
impl<const N: usize, SubTag> AsRef<[u8]> for WrappedPublicBytes<N, SubTag> {
	fn as_ref(&self) -> &[u8] {
		self.0.as_slice()
	}
}
impl<const N: usize, SubTag> TryFrom<&[u8]> for WrappedPublicBytes<N, SubTag> {
	type Error = ();
	fn try_from(data: &[u8]) -> Result<Self, Self::Error> {
		PublicBytes::from_slice(data)
			.map(|bytes| WrappedPublicBytes(bytes))
			.map_err(|_| ())
	}
}
impl<const N: usize, SubTag> ByteArray for WrappedPublicBytes<N, SubTag> {
	fn as_slice(&self) -> &[u8] {
		self.0.as_slice()
	}
	const LEN: usize = N;
	fn from_slice(data: &[u8]) -> Result<Self, ()> {
		PublicBytes::from_slice(data)
			.map(|bytes| WrappedPublicBytes(bytes))
			.map_err(|_| ())
	}
	fn to_raw_vec(&self) -> Vec<u8> {
		self.0.as_slice().to_vec()
	}
}
impl<const N: usize, SubTag> CryptoType for WrappedPublicBytes<N, SubTag> {
	type Pair = DilithiumPair;
}
impl<const N: usize, SubTag: Clone + Eq> Public for WrappedPublicBytes<N, SubTag> {}

impl<const N: usize, SubTag> Default for WrappedPublicBytes<N, SubTag> {
	fn default() -> Self {
		WrappedPublicBytes(PublicBytes::default())
	}
}
<<<<<<< HEAD
impl<const N: usize, SubTag> core::fmt::Debug for WrappedPublicBytes<N, SubTag> {
	#[cfg(feature = "std")]
	fn fmt(&self, f: &mut core::fmt::Formatter) -> core::fmt::Result {
=======
impl<const N: usize, SubTag> alloc::fmt::Debug for WrappedPublicBytes<N, SubTag> {
	#[cfg(feature = "std")]
	fn fmt(&self, f: &mut alloc::fmt::Formatter) -> alloc::fmt::Result {
>>>>>>> 0794526e
		write!(f, "{}", sp_core::hexdisplay::HexDisplay::from(&self.0.as_ref()))
	}

	#[cfg(not(feature = "std"))]
<<<<<<< HEAD
	fn fmt(&self, _: &mut core::fmt::Formatter) -> core::fmt::Result {
=======
	fn fmt(&self, _: &mut alloc::fmt::Formatter) -> alloc::fmt::Result {
>>>>>>> 0794526e
		Ok(())
	}
}

impl IdentifyAccount for DilithiumPublic {
	type AccountId = AccountId32;
	fn into_account(self) -> Self::AccountId {
		AccountId32::new(PoseidonHasher::hash(self.0.as_slice()).0)
	}
}

pub struct WormholeAddress(pub H256);

// AccountID32 for a wormhole address is the same as the address itself
impl IdentifyAccount for WormholeAddress {
	type AccountId = AccountId32;
	fn into_account(self) -> Self::AccountId {
		AccountId32::new(self.0.as_bytes().try_into().unwrap())
	}
}

//
// Trait implementations for WrappedSignatureBytes
//
impl<const N: usize, SubTag> Derive for WrappedSignatureBytes<N, SubTag> {}
impl<const N: usize, SubTag> AsMut<[u8]> for WrappedSignatureBytes<N, SubTag> {
	fn as_mut(&mut self) -> &mut [u8] {
		self.0.as_mut()
	}
}
impl<const N: usize, SubTag> AsRef<[u8]> for WrappedSignatureBytes<N, SubTag> {
	fn as_ref(&self) -> &[u8] {
		self.0.as_slice()
	}
}
impl<const N: usize, SubTag> TryFrom<&[u8]> for WrappedSignatureBytes<N, SubTag> {
	type Error = ();
	fn try_from(data: &[u8]) -> Result<Self, Self::Error> {
		SignatureBytes::from_slice(data)
			.map(|bytes| WrappedSignatureBytes(bytes))
			.map_err(|_| ())
	}
}
impl<const N: usize, SubTag> ByteArray for WrappedSignatureBytes<N, SubTag> {
	fn as_slice(&self) -> &[u8] {
		self.0.as_slice()
	}
	const LEN: usize = N;
	fn from_slice(data: &[u8]) -> Result<Self, ()> {
		SignatureBytes::from_slice(data)
			.map(|bytes| WrappedSignatureBytes(bytes))
			.map_err(|_| ())
	}
	fn to_raw_vec(&self) -> Vec<u8> {
		self.0.as_slice().to_vec()
	}
}
impl<const N: usize, SubTag> CryptoType for WrappedSignatureBytes<N, SubTag> {
	type Pair = DilithiumPair;
}
impl<const N: usize, SubTag: Clone + Eq> Signature for WrappedSignatureBytes<N, SubTag> {}

impl<const N: usize, SubTag> Default for WrappedSignatureBytes<N, SubTag> {
	fn default() -> Self {
		WrappedSignatureBytes(SignatureBytes::default())
	}
}

<<<<<<< HEAD
impl<const N: usize, SubTag> core::fmt::Debug for WrappedSignatureBytes<N, SubTag> {
	#[cfg(feature = "std")]
	fn fmt(&self, f: &mut core::fmt::Formatter) -> core::fmt::Result {
=======
impl<const N: usize, SubTag> alloc::fmt::Debug for WrappedSignatureBytes<N, SubTag> {
	#[cfg(feature = "std")]
	fn fmt(&self, f: &mut alloc::fmt::Formatter) -> alloc::fmt::Result {
>>>>>>> 0794526e
		write!(f, "{}", sp_core::hexdisplay::HexDisplay::from(&self.0.as_ref()))
	}

	#[cfg(not(feature = "std"))]
<<<<<<< HEAD
	fn fmt(&self, _: &mut core::fmt::Formatter) -> core::fmt::Result {
=======
	fn fmt(&self, _: &mut alloc::fmt::Formatter) -> alloc::fmt::Result {
>>>>>>> 0794526e
		Ok(())
	}
}

//
// Trait implementations for DilithiumPair
//

impl CryptoType for DilithiumPair {
	type Pair = Self;
}

//
// Trait implementations for DilithiumSignatureScheme
//

impl Verify for DilithiumSignatureScheme {
	type Signer = DilithiumSigner;

	fn verify<L: sp_runtime::traits::Lazy<[u8]>>(
		&self,
		mut msg: L,
		signer: &<Self::Signer as IdentifyAccount>::AccountId,
	) -> bool {
		let Self::Dilithium(sig_public) = self;
		let account = sig_public.public().clone().into_account();
		if account != *signer {
			return false;
		}
		let result =
			verify(sig_public.public().as_ref(), msg.get(), sig_public.signature().as_ref());
		result
	}
}

//
// Trait implementations for DilithiumSigner
//
impl From<DilithiumPublic> for DilithiumSigner {
	fn from(x: DilithiumPublic) -> Self {
		Self::Dilithium(x)
	}
}

impl IdentifyAccount for DilithiumSigner {
	type AccountId = AccountId32;

	fn into_account(self) -> AccountId32 {
		let Self::Dilithium(who) = self;
		PoseidonHasher::hash(who.as_ref()).0.into()
	}
}

impl From<DilithiumPublic> for AccountId32 {
	fn from(public: DilithiumPublic) -> Self {
		public.into_account()
	}
}

//
// Implementation methods for DilithiumPair
//

impl DilithiumPair {
	pub fn from_seed(seed: &[u8]) -> Result<Self, Error> {
		let keypair = crate::pair::generate(Some(seed))?;
		Ok(DilithiumPair { secret: keypair.secret.to_bytes(), public: keypair.public.to_bytes() })
	}
	pub fn public(&self) -> DilithiumPublic {
		DilithiumPublic::from_slice(&self.public).expect("Valid public key bytes")
	}
}

impl alloc::fmt::Debug for DilithiumSignatureWithPublic {
	#[cfg(feature = "std")]
<<<<<<< HEAD
	fn fmt(&self, f: &mut core::fmt::Formatter) -> core::fmt::Result {
=======
	fn fmt(&self, f: &mut alloc::fmt::Formatter) -> alloc::fmt::Result {
>>>>>>> 0794526e
		write!(
			f,
			"ResonanceSignatureWithPublic {{ signature: {:?}, public: {:?} }}",
			self.signature(),
			self.public()
		)
	}

	#[cfg(not(feature = "std"))]
<<<<<<< HEAD
	fn fmt(&self, f: &mut core::fmt::Formatter) -> core::fmt::Result {
=======
	fn fmt(&self, f: &mut alloc::fmt::Formatter) -> alloc::fmt::Result {
>>>>>>> 0794526e
		write!(f, "ResonanceSignatureWithPublic")
	}
}

impl From<DilithiumSignatureWithPublic> for DilithiumSignatureScheme {
	fn from(x: DilithiumSignatureWithPublic) -> Self {
		Self::Dilithium(x)
	}
}

impl TryFrom<DilithiumSignatureScheme> for DilithiumSignatureWithPublic {
	type Error = ();
	fn try_from(m: DilithiumSignatureScheme) -> Result<Self, Self::Error> {
		let DilithiumSignatureScheme::Dilithium(sig_with_public) = m;
		Ok(sig_with_public)
	}
}

impl AsMut<[u8]> for DilithiumSignatureWithPublic {
	fn as_mut(&mut self) -> &mut [u8] {
		self.bytes.as_mut()
	}
}
impl TryFrom<&[u8]> for DilithiumSignatureWithPublic {
	type Error = ();
	fn try_from(data: &[u8]) -> Result<Self, Self::Error> {
		if data.len() != Self::TOTAL_LEN {
			return Err(());
		}
		let (sig_bytes, pub_bytes) = data.split_at(<DilithiumSignature as ByteArray>::LEN);
		let signature = DilithiumSignature::from_slice(sig_bytes).map_err(|_| ())?;
		let public = DilithiumPublic::from_slice(pub_bytes).map_err(|_| ())?;
		Ok(Self::new(signature, public))
	}
}

impl ByteArray for DilithiumSignatureWithPublic {
	const LEN: usize = Self::TOTAL_LEN;

	fn to_raw_vec(&self) -> Vec<u8> {
		self.to_bytes().to_vec()
	}

	fn from_slice(data: &[u8]) -> Result<Self, ()> {
		if data.len() != Self::LEN {
			return Err(());
		}
		let bytes = <[u8; Self::LEN]>::try_from(data).map_err(|_| ())?;
		Self::from_bytes(&bytes).map_err(|_| ())
	}

	fn as_slice(&self) -> &[u8] {
		self.bytes.as_slice()
	}
}
impl AsRef<[u8; Self::LEN]> for DilithiumSignatureWithPublic {
	fn as_ref(&self) -> &[u8; Self::LEN] {
		&self.bytes
	}
}

impl AsRef<[u8]> for DilithiumSignatureWithPublic {
	fn as_ref(&self) -> &[u8] {
		&self.bytes
	}
}
impl Signature for DilithiumSignatureWithPublic {}

impl CryptoType for DilithiumSignatureWithPublic {
	type Pair = DilithiumPair;
}<|MERGE_RESOLUTION|>--- conflicted
+++ resolved
@@ -96,24 +96,14 @@
 		WrappedPublicBytes(PublicBytes::default())
 	}
 }
-<<<<<<< HEAD
-impl<const N: usize, SubTag> core::fmt::Debug for WrappedPublicBytes<N, SubTag> {
-	#[cfg(feature = "std")]
-	fn fmt(&self, f: &mut core::fmt::Formatter) -> core::fmt::Result {
-=======
 impl<const N: usize, SubTag> alloc::fmt::Debug for WrappedPublicBytes<N, SubTag> {
 	#[cfg(feature = "std")]
 	fn fmt(&self, f: &mut alloc::fmt::Formatter) -> alloc::fmt::Result {
->>>>>>> 0794526e
 		write!(f, "{}", sp_core::hexdisplay::HexDisplay::from(&self.0.as_ref()))
 	}
 
 	#[cfg(not(feature = "std"))]
-<<<<<<< HEAD
-	fn fmt(&self, _: &mut core::fmt::Formatter) -> core::fmt::Result {
-=======
 	fn fmt(&self, _: &mut alloc::fmt::Formatter) -> alloc::fmt::Result {
->>>>>>> 0794526e
 		Ok(())
 	}
 }
@@ -182,24 +172,14 @@
 	}
 }
 
-<<<<<<< HEAD
-impl<const N: usize, SubTag> core::fmt::Debug for WrappedSignatureBytes<N, SubTag> {
-	#[cfg(feature = "std")]
-	fn fmt(&self, f: &mut core::fmt::Formatter) -> core::fmt::Result {
-=======
 impl<const N: usize, SubTag> alloc::fmt::Debug for WrappedSignatureBytes<N, SubTag> {
 	#[cfg(feature = "std")]
 	fn fmt(&self, f: &mut alloc::fmt::Formatter) -> alloc::fmt::Result {
->>>>>>> 0794526e
 		write!(f, "{}", sp_core::hexdisplay::HexDisplay::from(&self.0.as_ref()))
 	}
 
 	#[cfg(not(feature = "std"))]
-<<<<<<< HEAD
-	fn fmt(&self, _: &mut core::fmt::Formatter) -> core::fmt::Result {
-=======
 	fn fmt(&self, _: &mut alloc::fmt::Formatter) -> alloc::fmt::Result {
->>>>>>> 0794526e
 		Ok(())
 	}
 }
@@ -275,11 +255,7 @@
 
 impl alloc::fmt::Debug for DilithiumSignatureWithPublic {
 	#[cfg(feature = "std")]
-<<<<<<< HEAD
-	fn fmt(&self, f: &mut core::fmt::Formatter) -> core::fmt::Result {
-=======
 	fn fmt(&self, f: &mut alloc::fmt::Formatter) -> alloc::fmt::Result {
->>>>>>> 0794526e
 		write!(
 			f,
 			"ResonanceSignatureWithPublic {{ signature: {:?}, public: {:?} }}",
@@ -289,11 +265,7 @@
 	}
 
 	#[cfg(not(feature = "std"))]
-<<<<<<< HEAD
-	fn fmt(&self, f: &mut core::fmt::Formatter) -> core::fmt::Result {
-=======
 	fn fmt(&self, f: &mut alloc::fmt::Formatter) -> alloc::fmt::Result {
->>>>>>> 0794526e
 		write!(f, "ResonanceSignatureWithPublic")
 	}
 }
