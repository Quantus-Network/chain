--- conflicted
+++ resolved
@@ -9,11 +9,7 @@
     crypto::{Derive, Public, PublicBytes, Signature, SignatureBytes},
     ByteArray,
 };
-<<<<<<< HEAD
-use sp_core::{ecdsa, ed25519, sr25519};
-=======
 use sp_core::{ecdsa, ed25519, sr25519, H256};
->>>>>>> 4bec8066
 use sp_runtime::traits::Hash;
 use sp_runtime::{
     traits::{IdentifyAccount, Verify},
@@ -91,8 +87,6 @@
     }
 }
 
-<<<<<<< HEAD
-=======
 pub struct WormholeAddress(pub H256);
 
 // AccountID32 for a wormhole address is the same as the address itself
@@ -103,7 +97,6 @@
     }
 }
 
->>>>>>> 4bec8066
 //
 // WrappedSignatureBytes
 //
