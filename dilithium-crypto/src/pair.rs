--- conflicted
+++ resolved
@@ -144,11 +144,6 @@
 
 #[cfg(test)]
 mod tests {
-<<<<<<< HEAD
-	use alloc::vec::Vec;
-
-=======
->>>>>>> 0794526e
 	use super::*;
 	use alloc::vec::Vec;
 
