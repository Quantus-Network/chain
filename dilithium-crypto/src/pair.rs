use crate::{DilithiumSignatureScheme, DilithiumSignatureWithPublic, DilithiumSigner};

use super::types::{DilithiumPair, DilithiumPublic};
use alloc::vec::Vec;
use rusty_crystals_dilithium::{
	ml_dsa_87::{Keypair, PublicKey, SecretKey},
	params::SEEDBYTES,
};
use sp_core::{
	crypto::{DeriveError, DeriveJunction, SecretStringError},
	ByteArray, Pair,
};
use sp_runtime::{
	traits::{IdentifyAccount, Verify},
	AccountId32,
};

pub fn crystal_alice() -> DilithiumPair {
	let seed = [0u8; 32];
	DilithiumPair::from_seed_slice(&seed).expect("Always succeeds")
}
pub fn dilithium_bob() -> DilithiumPair {
	let seed = [1u8; 32];
	DilithiumPair::from_seed_slice(&seed).expect("Always succeeds")
}
pub fn crystal_charlie() -> DilithiumPair {
	let seed = [2u8; 32];
	DilithiumPair::from_seed_slice(&seed).expect("Always succeeds")
}

impl IdentifyAccount for DilithiumPair {
	type AccountId = AccountId32;
	fn into_account(self) -> AccountId32 {
		self.public().into_account()
	}
}

impl Pair for DilithiumPair {
	type Public = DilithiumPublic;
	type Seed = Vec<u8>;
	type Signature = DilithiumSignatureWithPublic;

	fn derive<Iter: Iterator<Item = DeriveJunction>>(
		&self,
		_path_iter: Iter,
		_seed: Option<<DilithiumPair as Pair>::Seed>,
	) -> Result<(Self, Option<<DilithiumPair as Pair>::Seed>), DeriveError> {
		// Dilithium doesn't support hierarchical derivation like BIP32
		// This is a fundamental limitation of the post-quantum signature scheme
		Err(DeriveError::SoftKeyInPath)
	}

	fn from_seed_slice(seed: &[u8]) -> Result<Self, SecretStringError> {
		DilithiumPair::from_seed(seed).map_err(|_| SecretStringError::InvalidSeed)
	}

	#[cfg(any(feature = "default", feature = "full_crypto"))]
	fn sign(&self, message: &[u8]) -> DilithiumSignatureWithPublic {
		// Create keypair struct

		use crate::types::DilithiumSignature;
		let keypair = create_keypair(&self.public, &self.secret).expect("Failed to create keypair");

		// Sign the message
		let signature = keypair.sign(message, None, false);

		let signature =
			DilithiumSignature::try_from(signature.as_ref()).expect("Wrap doesn't fail");

		DilithiumSignatureWithPublic::new(signature, self.public())
	}

	fn verify<M: AsRef<[u8]>>(
		sig: &DilithiumSignatureWithPublic,
		message: M,
		pubkey: &DilithiumPublic,
	) -> bool {
		let sig_scheme = DilithiumSignatureScheme::Dilithium(sig.clone());
		let signer = DilithiumSigner::Dilithium(pubkey.clone());
		sig_scheme.verify(message.as_ref(), &signer.into_account())
	}

	fn public(&self) -> Self::Public {
		DilithiumPublic::from_slice(&self.public).expect("Valid public key bytes")
	}

	fn to_raw_vec(&self) -> Vec<u8> {
		// this is modeled after sr25519 which returns the private key for this method
		self.secret.to_vec()
	}

	#[cfg(feature = "std")]
	fn from_string(s: &str, password_override: Option<&str>) -> Result<Self, SecretStringError> {
		Self::from_string_with_seed(s, password_override).map(|x| x.0)
	}
}

/// Generates a new Dilithium ML-DSA-87 keypair
///
/// # Arguments
/// * `entropy` - Optional entropy bytes for key generation. Must be at least SEEDBYTES long if
///   provided.
///
/// # Returns
/// `Ok(Keypair)` on success, `Err(Error)` on failure
///
/// # Errors
/// Returns an error if the provided entropy is shorter than SEEDBYTES
pub fn generate(entropy: Option<&[u8]>) -> Result<Keypair, crate::types::Error> {
	if let Some(entropy_bytes) = entropy {
		if entropy_bytes.len() < SEEDBYTES {
			return Err(crate::types::Error::InsufficientEntropy {
				required: SEEDBYTES,
				actual: entropy_bytes.len(),
			});
		}
	}
	Ok(Keypair::generate(entropy))
}

/// Creates a keypair from existing public and secret key bytes
///
/// # Arguments
/// * `public_key` - The public key bytes
/// * `secret_key` - The secret key bytes
///
/// # Returns
/// `Ok(Keypair)` on success, `Err(Error)` on failure
///
/// # Errors
/// Returns an error if either key fails to parse
pub fn create_keypair(
	public_key: &[u8],
	secret_key: &[u8],
) -> Result<Keypair, crate::types::Error> {
	let secret =
		SecretKey::from_bytes(secret_key).map_err(|_| crate::types::Error::InvalidSecretKey)?;
	let public =
		PublicKey::from_bytes(public_key).map_err(|_| crate::types::Error::InvalidPublicKey)?;

	let keypair = Keypair { secret, public };
	Ok(keypair)
}

#[cfg(test)]
mod tests {
<<<<<<< HEAD
	use alloc::vec::Vec;

=======
>>>>>>> 18854e1d
	use super::*;
	use alloc::vec::Vec;

	fn setup() {
		// Initialize the logger once per test run
		// Using try_init to avoid panics if called multiple times
		let _ = env_logger::try_init();
	}

	#[test]
	fn test_sign_and_verify() {
		setup();

		let seed = vec![0u8; 32];

		let pair = DilithiumPair::from_seed_slice(&seed).expect("Failed to create pair");
		let message: Vec<u8> = b"Hello, world!".to_vec();

		log::info!("Signing message: {:?}", &message[..10]);

		let signature = pair.sign(&message);

		log::info!("Signature: {:?}", &message[..10]);

		let public = pair.public();

		let result = DilithiumPair::verify(&signature, message, &public);

		assert!(result, "Signature should verify");
	}

	#[test]
	fn test_sign_different_message_fails() {
		let seed = [0u8; 32];
		let pair = DilithiumPair::from_seed(&seed).expect("Failed to create pair");
		let message = b"Hello, world!";
		let wrong_message = b"Goodbye, world!";

		let signature = pair.sign(message);
		let public = pair.public();

		assert!(
			!DilithiumPair::verify(&signature, wrong_message, &public),
			"Signature should not verify with wrong message"
		);
	}

	#[test]
	fn test_wrong_signature_fails() {
		let seed = [0u8; 32];
		let pair = DilithiumPair::from_seed(&seed).expect("Failed to create pair");
		let message = b"Hello, world!";

		let mut signature = pair.sign(message);
		let signature_bytes = signature.as_mut();
		// Corrupt the signature by flipping a bit
		if let Some(byte) = signature_bytes.get_mut(0) {
			*byte ^= 1;
		}
		let false_signature = DilithiumSignatureWithPublic::from_slice(signature_bytes)
			.expect("Failed to create signature");
		let public = pair.public();

		assert!(
			!DilithiumPair::verify(&false_signature, message, &public),
			"Corrupted signature should not verify"
		);
	}

	#[test]
	fn test_different_seed_different_public() {
		let seed1 = vec![0u8; 32];
		let seed2 = vec![1u8; 32];
		let pair1 = DilithiumPair::from_seed(&seed1).expect("Failed to create pair");
		let pair2 = DilithiumPair::from_seed(&seed2).expect("Failed to create pair");

		let pub1 = pair1.public();
		let pub2 = pair2.public();

		assert_ne!(
			pub1.as_ref(),
			pub2.as_ref(),
			"Different seeds should produce different public keys"
		);
	}
}<|MERGE_RESOLUTION|>--- conflicted
+++ resolved
@@ -144,11 +144,8 @@
 
 #[cfg(test)]
 mod tests {
-<<<<<<< HEAD
 	use alloc::vec::Vec;
 
-=======
->>>>>>> 18854e1d
 	use super::*;
 	use alloc::vec::Vec;
 
