[package]
name = "dilithium-crypto"
version = "0.1.0"
edition = "2021"

[dependencies]
sp-core = { workspace = true, default-features = false }
sp-io = { workspace = true, default-features = false }
sp-runtime = { workspace = true, default-features = false }
sp-std = { version = "14.0.0", default-features = false }
codec = { workspace = true, default-features = false }
scale-info = { workspace = true, default-features = false }
rusty-crystals-dilithium.workspace = true
verify = { path = "./verify", default-features = false } 
log = { workspace = true}
sp-runtime-interface = { version="29.0.0", default-features=false }
hdwallet = { path = "./hdwallet", default-features = false }
<<<<<<< HEAD
poseidon-resonance = { path = "../poseidon", default-features = false }
=======
thiserror = { version = "2.0.12", default-features = false }

[dev-dependencies]
env_logger = "0.11.5"
>>>>>>> f934b274

[features]
default = ["std"]
std = [
    "sp-core/std",
    "sp-runtime/std",
    "sp-io/std",
    "sp-std/std",
    "codec/std",
    "scale-info/std",
    "sp-runtime-interface/std",
    "hdwallet/std",
    "poseidon-resonance/std"
]
full_crypto = [ # pass through for "sign" in pair trait. 
    "sp-core/full_crypto"
]
serde = [
    "sp-core/serde",
    "poseidon-resonance/serde"
]<|MERGE_RESOLUTION|>--- conflicted
+++ resolved
@@ -15,14 +15,11 @@
 log = { workspace = true}
 sp-runtime-interface = { version="29.0.0", default-features=false }
 hdwallet = { path = "./hdwallet", default-features = false }
-<<<<<<< HEAD
 poseidon-resonance = { path = "../poseidon", default-features = false }
-=======
 thiserror = { version = "2.0.12", default-features = false }
 
 [dev-dependencies]
 env_logger = "0.11.5"
->>>>>>> f934b274
 
 [features]
 default = ["std"]
