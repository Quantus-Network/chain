--- conflicted
+++ resolved
@@ -12,23 +12,15 @@
 sp-core = { workspace = true, default-features = false }
 sp-io = { workspace = true, default-features = false }
 sp-runtime = { workspace = true, default-features = false }
-<<<<<<< HEAD
 thiserror = { workspace = true, optional = true }
-=======
 sp-runtime-interface = { version = "29.0.0", default-features = false }
-thiserror = { version = "2.0.12", default-features = false }
->>>>>>> 0794526e
 
 [dev-dependencies]
 env_logger.workspace = true
 
 [features]
 default = ["std"]
-<<<<<<< HEAD
 full_crypto = [
-=======
-full_crypto = [ # pass through for "sign" in pair trait.
->>>>>>> 0794526e
 	"sp-core/full_crypto",
 ]
 serde = [
@@ -37,14 +29,11 @@
 ]
 std = [
 	"codec/std",
-	"log/std",
 	"poseidon-resonance/std",
 	"scale-info/std",
 	"sp-core/std",
 	"sp-io/std",
+	"sp-runtime-interface/std",
 	"sp-runtime/std",
-<<<<<<< HEAD
 	"thiserror",
-=======
->>>>>>> 0794526e
 ]