[package]
name = "dilithium-crypto"
version = "0.1.0"
edition = "2021"

[dependencies]
sp-core = { workspace = true, default-features = false }
sp-io = { workspace = true, default-features = false }
sp-runtime = { workspace = true, default-features = false }
codec = { workspace = true, default-features = false }
scale-info = { workspace = true, default-features = false }
rusty-crystals-dilithium.workspace = true
log = { workspace = true }
<<<<<<< HEAD
hdwallet = { path = "./hdwallet", default-features = false }
=======
sp-runtime-interface = { version = "29.0.0", default-features = false }
>>>>>>> 17b57953
poseidon-resonance = { workspace = true }
thiserror = { workspace = true, optional = true }

[dev-dependencies]
env_logger.workspace = true

[features]
default = ["std"]
std = [
	"codec/std",
	"poseidon-resonance/std",
	"scale-info/std",
	"sp-core/std",
	"sp-io/std",
	"sp-runtime/std",
	"thiserror"
]
full_crypto = [ # pass through for "sign" in pair trait.
	"sp-core/full_crypto",
]
serde = [
	"poseidon-resonance/serde",
	"sp-core/serde",
]<|MERGE_RESOLUTION|>--- conflicted
+++ resolved
@@ -11,11 +11,6 @@
 scale-info = { workspace = true, default-features = false }
 rusty-crystals-dilithium.workspace = true
 log = { workspace = true }
-<<<<<<< HEAD
-hdwallet = { path = "./hdwallet", default-features = false }
-=======
-sp-runtime-interface = { version = "29.0.0", default-features = false }
->>>>>>> 17b57953
 poseidon-resonance = { workspace = true }
 thiserror = { workspace = true, optional = true }
 
@@ -31,7 +26,7 @@
 	"sp-core/std",
 	"sp-io/std",
 	"sp-runtime/std",
-	"thiserror"
+	"thiserror",
 ]
 full_crypto = [ # pass through for "sign" in pair trait.
 	"sp-core/full_crypto",
