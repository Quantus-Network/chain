[package]
edition = "2021"
name = "dilithium-crypto"
version = "0.1.0"

[dependencies]
codec = { workspace = true, default-features = false }
log = { workspace = true }
poseidon-resonance = { workspace = true }
rusty-crystals-dilithium.workspace = true
scale-info = { workspace = true, default-features = false }
sp-core = { workspace = true, default-features = false }
sp-io = { workspace = true, default-features = false }
sp-runtime = { workspace = true, default-features = false }
<<<<<<< HEAD
=======
sp-runtime-interface = { version = "29.0.0", default-features = false }
>>>>>>> bd6d1f4f
thiserror = { workspace = true, optional = true }

[dev-dependencies]
env_logger.workspace = true

[features]
default = ["std"]
full_crypto = [
	"sp-core/full_crypto",
]
serde = [
	"poseidon-resonance/serde",
	"sp-core/serde",
]
std = [
	"codec/std",
	"log/std",
	"poseidon-resonance/std",
	"scale-info/std",
	"sp-core/std",
	"sp-io/std",
	"sp-runtime/std",
	"thiserror",
]<|MERGE_RESOLUTION|>--- conflicted
+++ resolved
@@ -12,10 +12,7 @@
 sp-core = { workspace = true, default-features = false }
 sp-io = { workspace = true, default-features = false }
 sp-runtime = { workspace = true, default-features = false }
-<<<<<<< HEAD
-=======
 sp-runtime-interface = { version = "29.0.0", default-features = false }
->>>>>>> bd6d1f4f
 thiserror = { workspace = true, optional = true }
 
 [dev-dependencies]
